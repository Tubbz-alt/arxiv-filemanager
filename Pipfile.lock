{
    "_meta": {
        "hash": {
<<<<<<< HEAD
            "sha256": "9302e52f059acf203251642b6b1095cd4fcfa5b0d1745c9a195cafaa0e59e297"
=======
            "sha256": "90a8a4b29bd126164c505e7e97615123e838a4951e91ab9def27b0a508329b9f"
>>>>>>> c4299a80
        },
        "pipfile-spec": 6,
        "requires": {
            "python_version": "3.6"
        },
        "sources": [
            {
                "name": "pypi",
                "url": "https://pypi.org/simple",
                "verify_ssl": true
            }
        ]
    },
    "default": {
        "amqp": {
            "hashes": [
                "sha256:043beb485774ca69718a35602089e524f87168268f0d1ae115f28b88d27f92d7",
                "sha256:35a3b5006ca00b21aaeec8ceea07130f07b902dd61bfe42815039835f962f5f1"
            ],
            "version": "==2.4.2"
        },
        "arxiv-auth": {
            "hashes": [
                "sha256:683c6a7b35f49c16ba4e487ef6956d66b66cd6f56019ddeabea5eb36e7eec034",
                "sha256:b7516246ee42ee742dc450ac6a0e264192669f354f3e7606b1a2ff15a7d631a7"
            ],
            "index": "pypi",
            "version": "==0.3.4rc1"
        },
        "arxiv-base": {
            "hashes": [
<<<<<<< HEAD
                "sha256:995d56c60adff6973b774efd185d1073baf4e20725f98b7a04c3d6d9f5d3a93b"
            ],
            "index": "pypi",
            "version": "==0.15.7rc9"
=======
                "sha256:9a0f7e5f213f7debbe13c74afdee39784e8339e10a776d33af8ecab574ea08ab"
            ],
            "index": "pypi",
            "version": "==0.15.8rc4"
>>>>>>> c4299a80
        },
        "arxiv-vault": {
            "hashes": [
                "sha256:a8f636a1adabea00054d8625766c450da71ec6d79623115019367977148f9f11"
            ],
            "index": "pypi",
            "version": "==0.1.1rc15"
        },
        "astroid": {
            "hashes": [
                "sha256:6560e1e1749f68c64a4b5dee4e091fce798d2f0d84ebe638cf0e0585a343acf4",
                "sha256:b65db1bbaac9f9f4d190199bb8680af6f6f84fd3769a5ea883df8a91fe68b4c4"
            ],
            "version": "==2.2.5"
        },
        "attrs": {
            "hashes": [
                "sha256:69c0dbf2ed392de1cb5ec704444b08a5ef81680a61cb899dc08127123af36a79",
                "sha256:f0b870f674851ecbfbbbd364d6b5cbdff9dcedbc7f3f5e18a6891057f21fe399"
            ],
            "version": "==19.1.0"
        },
        "backports-datetime-fromisoformat": {
            "hashes": [
                "sha256:9577a2a9486cd7383a5f58b23bb8e81cf0821dbbc0eb7c87d3fa198c1df40f5c"
            ],
            "version": "==1.0.0"
        },
        "billiard": {
            "hashes": [
                "sha256:756bf323f250db8bf88462cd042c992ba60d8f5e07fc5636c24ba7d6f4261d84"
            ],
            "version": "==3.6.0.0"
        },
        "bleach": {
            "hashes": [
                "sha256:213336e49e102af26d9cde77dd2d0397afabc5a6bf2fed985dc35b5d1e285a16",
                "sha256:3fdf7f77adcf649c9911387df51254b813185e32b2c6619f690b593a617e19fa"
            ],
            "version": "==3.1.0"
        },
        "boto3": {
            "hashes": [
<<<<<<< HEAD
                "sha256:bc6635529f85cf130813fda973a2a5240f54532c7e284b04f215dcee9721bbb8",
                "sha256:d60329ff211a496016c334dbecf7ab70500b19aee013d2435b4f30d9e0a84ca1"
            ],
            "version": "==1.9.146"
        },
        "botocore": {
            "hashes": [
                "sha256:1517c52eaa3056d0e81f9a81b580d7f28440e7e1523d10a8acc8160c56be7113",
                "sha256:19d9d56fcf4f16ffea8a929bbf3c72db3458b6c1f306c04031f3166759cd62ac"
            ],
            "version": "==1.12.146"
=======
                "sha256:98516650f72c02d0c7b47e6f0df69c19a0d1046d3973783ed7b0f093e8e81adb",
                "sha256:aa06b240e49dbc8443bd96086c92baa0275281e0f7cc0439a328fef9ac254253"
            ],
            "version": "==1.9.157"
        },
        "botocore": {
            "hashes": [
                "sha256:2ded06af31f9e423fcf549e35f2fa0fd618e12995e37ebc52186dbaa870316c6",
                "sha256:473955cd4eda6121047205fc43c56ab0e0616b93651bac5e9c747fc180603fe2"
            ],
            "version": "==1.12.157"
>>>>>>> c4299a80
        },
        "celery": {
            "hashes": [
                "sha256:4c4532aa683f170f40bd76f928b70bc06ff171a959e06e71bf35f2f9d6031ef9",
                "sha256:528e56767ae7e43a16cfef24ee1062491f5754368d38fcfffa861cdb9ef219be"
            ],
            "index": "pypi",
            "version": "==4.3.0"
        },
        "certifi": {
            "hashes": [
                "sha256:59b7658e26ca9c7339e00f8f4636cdfe59d34fa37b9b04f6f9e9926b3cece1a5",
                "sha256:b26104d6835d1f5e49452a26eb2ff87fe7090b89dfcaee5ea2212697e1e1d7ae"
            ],
            "version": "==2019.3.9"
        },
        "chardet": {
            "hashes": [
                "sha256:84ab92ed1c4d4f16916e05906b6b75a6c0fb5db821cc65e70cbd64a3e2a5eaae",
                "sha256:fc323ffcaeaed0e0a02bf4d117757b98aed530d9ed4531e3e15460124c106691"
            ],
            "version": "==3.0.4"
        },
        "click": {
            "hashes": [
                "sha256:2335065e6395b9e67ca716de5f7526736bfa6ceead690adf616d925bdc622b13",
                "sha256:5b94b49521f6456670fdb30cd82a4eca9412788a93fa6dd6df72c94d5a8ff2d7"
            ],
            "version": "==7.0"
        },
        "coverage": {
            "hashes": [
                "sha256:3684fabf6b87a369017756b551cef29e505cb155ddb892a7a29277b978da88b9",
                "sha256:39e088da9b284f1bd17c750ac672103779f7954ce6125fd4382134ac8d152d74",
                "sha256:3c205bc11cc4fcc57b761c2da73b9b72a59f8d5ca89979afb0c1c6f9e53c7390",
                "sha256:465ce53a8c0f3a7950dfb836438442f833cf6663d407f37d8c52fe7b6e56d7e8",
                "sha256:48020e343fc40f72a442c8a1334284620f81295256a6b6ca6d8aa1350c763bbe",
                "sha256:5296fc86ab612ec12394565c500b412a43b328b3907c0d14358950d06fd83baf",
                "sha256:5f61bed2f7d9b6a9ab935150a6b23d7f84b8055524e7be7715b6513f3328138e",
                "sha256:68a43a9f9f83693ce0414d17e019daee7ab3f7113a70c79a3dd4c2f704e4d741",
                "sha256:6b8033d47fe22506856fe450470ccb1d8ba1ffb8463494a15cfc96392a288c09",
                "sha256:7ad7536066b28863e5835e8cfeaa794b7fe352d99a8cded9f43d1161be8e9fbd",
                "sha256:7bacb89ccf4bedb30b277e96e4cc68cd1369ca6841bde7b005191b54d3dd1034",
                "sha256:839dc7c36501254e14331bcb98b27002aa415e4af7ea039d9009409b9d2d5420",
                "sha256:8f9a95b66969cdea53ec992ecea5406c5bd99c9221f539bca1e8406b200ae98c",
                "sha256:932c03d2d565f75961ba1d3cec41ddde00e162c5b46d03f7423edcb807734eab",
                "sha256:988529edadc49039d205e0aa6ce049c5ccda4acb2d6c3c5c550c17e8c02c05ba",
                "sha256:998d7e73548fe395eeb294495a04d38942edb66d1fa61eb70418871bc621227e",
                "sha256:9de60893fb447d1e797f6bf08fdf0dbcda0c1e34c1b06c92bd3a363c0ea8c609",
                "sha256:9e80d45d0c7fcee54e22771db7f1b0b126fb4a6c0a2e5afa72f66827207ff2f2",
                "sha256:a545a3dfe5082dc8e8c3eb7f8a2cf4f2870902ff1860bd99b6198cfd1f9d1f49",
                "sha256:a5d8f29e5ec661143621a8f4de51adfb300d7a476224156a39a392254f70687b",
                "sha256:aca06bfba4759bbdb09bf52ebb15ae20268ee1f6747417837926fae990ebc41d",
                "sha256:bb23b7a6fd666e551a3094ab896a57809e010059540ad20acbeec03a154224ce",
                "sha256:bfd1d0ae7e292105f29d7deaa9d8f2916ed8553ab9d5f39ec65bcf5deadff3f9",
                "sha256:c62ca0a38958f541a73cf86acdab020c2091631c137bd359c4f5bddde7b75fd4",
                "sha256:c709d8bda72cf4cd348ccec2a4881f2c5848fd72903c185f363d361b2737f773",
                "sha256:c968a6aa7e0b56ecbd28531ddf439c2ec103610d3e2bf3b75b813304f8cb7723",
                "sha256:df785d8cb80539d0b55fd47183264b7002077859028dfe3070cf6359bf8b2d9c",
                "sha256:f406628ca51e0ae90ae76ea8398677a921b36f0bd71aab2099dfed08abd0322f",
                "sha256:f46087bbd95ebae244a0eda01a618aff11ec7a069b15a3ef8f6b520db523dcf1",
                "sha256:f8019c5279eb32360ca03e9fac40a12667715546eed5c5eb59eb381f2f501260",
                "sha256:fc5f4d209733750afd2714e9109816a29500718b32dd9a5db01c0cb3a019b96a"
            ],
            "version": "==4.5.3"
        },
        "dataclasses": {
            "hashes": [
                "sha256:454a69d788c7fda44efd71e259be79577822f5e3f53f029a22d08004e951dc9f",
                "sha256:6988bd2b895eef432d562370bb707d540f32f7360ab13da45340101bc2307d84"
            ],
            "version": "==0.6"
        },
        "decorator": {
            "hashes": [
                "sha256:86156361c50488b84a3f148056ea716ca587df2f0de1d34750d35c21312725de",
                "sha256:f069f3a01830ca754ba5258fde2278454a0b5b79e0d7f5c13b3b97e57d4acff6"
            ],
            "version": "==4.4.0"
        },
        "docutils": {
            "hashes": [
                "sha256:02aec4bd92ab067f6ff27a38a38a41173bf01bed8f89157768c1573f53e474a6",
                "sha256:51e64ef2ebfb29cae1faa133b3710143496eca21c530f3f71424d77687764274",
                "sha256:7a4bd47eaf6596e1295ecb11361139febe29b084a87bf005bf899f9a42edc3c6"
            ],
            "version": "==0.14"
        },
        "flask": {
            "hashes": [
                "sha256:ad7c6d841e64296b962296c2c2dabc6543752985727af86a975072dea984b6f3",
                "sha256:e7d32475d1de5facaa55e3958bc4ec66d3762076b074296aa50ef8fdc5b9df61"
            ],
            "index": "pypi",
            "version": "==1.0.3"
        },
        "flask-sqlalchemy": {
            "hashes": [
                "sha256:0c9609b0d72871c540a7945ea559c8fdf5455192d2db67219509aed680a3d45a",
                "sha256:8631bbea987bc3eb0f72b1f691d47bd37ceb795e73b59ab48586d76d75a7c605"
            ],
            "index": "pypi",
            "version": "==2.4.0"
        },
        "hvac": {
            "hashes": [
                "sha256:00f78fb4f8244605284338bb36df6f46fbd4e83807e94a72fbb63a7cbac850e6",
                "sha256:727e4e4ecd69631112f8baadc5054024da82248836e77411c6e9e51dffe011c8"
            ],
            "version": "==0.8.2"
        },
        "idna": {
            "hashes": [
                "sha256:c357b3f628cf53ae2c4c05627ecc484553142ca23264e593d327bcde5e9c3407",
                "sha256:ea8b7f6188e6fa117537c3df7da9fc686d485087abf6ac197f9c46432f7e4a3c"
            ],
            "version": "==2.8"
        },
        "isort": {
            "hashes": [
<<<<<<< HEAD
                "sha256:49293e2ff590cc8d48bc1f51970548b5b102bf038439ca1af77f352164725628",
                "sha256:ba69a4be8474be11720636bc2f0cf66f7054d417d4c1dbc1dfe504bb8e739541"
            ],
            "version": "==4.3.19"
=======
                "sha256:c40744b6bc5162bbb39c1257fe298b7a393861d50978b565f3ccd9cb9de0182a",
                "sha256:f57abacd059dc3bd666258d1efb0377510a89777fda3e3274e3c01f7c03ae22d"
            ],
            "version": "==4.3.20"
>>>>>>> c4299a80
        },
        "itsdangerous": {
            "hashes": [
                "sha256:321b033d07f2a4136d3ec762eac9f16a10ccd60f53c0c91af90217ace7ba1f19",
                "sha256:b12271b2047cb23eeb98c8b5622e2e5c5e9abd9784a153e9d8ef9cb4dd09d749"
            ],
            "version": "==1.1.0"
        },
        "jinja2": {
            "hashes": [
                "sha256:065c4f02ebe7f7cf559e49ee5a95fb800a9e4528727aec6f24402a5374c65013",
                "sha256:14dd6caf1527abb21f08f86c784eac40853ba93edb79552aa1e4b8aef1b61c7b"
            ],
            "version": "==2.10.1"
        },
        "jmespath": {
            "hashes": [
                "sha256:3720a4b1bd659dd2eecad0666459b9788813e032b83e7ba58578e48254e0a0e6",
                "sha256:bde2aef6f44302dfb30320115b17d030798de8c4110e28d5cf6cf91a7a31074c"
            ],
            "version": "==0.9.4"
        },
        "jsonschema": {
            "hashes": [
                "sha256:0c0a81564f181de3212efa2d17de1910f8732fa1b71c42266d983cd74304e20d",
                "sha256:a5f6559964a3851f59040d3b961de5e68e70971afb88ba519d27e6a039efff1a"
            ],
            "index": "pypi",
            "version": "==3.0.1"
        },
        "kombu": {
            "hashes": [
                "sha256:389ba09e03b15b55b1a7371a441c894fd8121d174f5583bbbca032b9ea8c9edd",
                "sha256:7b92303af381ef02fad6899fd5f5a9a96031d781356cd8e505fa54ae5ddee181"
            ],
            "version": "==4.5.0"
        },
        "lazy-object-proxy": {
            "hashes": [
                "sha256:159a745e61422217881c4de71f9eafd9d703b93af95618635849fe469a283661",
                "sha256:23f63c0821cc96a23332e45dfaa83266feff8adc72b9bcaef86c202af765244f",
                "sha256:3b11be575475db2e8a6e11215f5aa95b9ec14de658628776e10d96fa0b4dac13",
                "sha256:3f447aff8bc61ca8b42b73304f6a44fa0d915487de144652816f950a3f1ab821",
                "sha256:4ba73f6089cd9b9478bc0a4fa807b47dbdb8fad1d8f31a0f0a5dbf26a4527a71",
                "sha256:4f53eadd9932055eac465bd3ca1bd610e4d7141e1278012bd1f28646aebc1d0e",
                "sha256:64483bd7154580158ea90de5b8e5e6fc29a16a9b4db24f10193f0c1ae3f9d1ea",
                "sha256:6f72d42b0d04bfee2397aa1862262654b56922c20a9bb66bb76b6f0e5e4f9229",
                "sha256:7c7f1ec07b227bdc561299fa2328e85000f90179a2f44ea30579d38e037cb3d4",
                "sha256:7c8b1ba1e15c10b13cad4171cfa77f5bb5ec2580abc5a353907780805ebe158e",
                "sha256:8559b94b823f85342e10d3d9ca4ba5478168e1ac5658a8a2f18c991ba9c52c20",
                "sha256:a262c7dfb046f00e12a2bdd1bafaed2408114a89ac414b0af8755c696eb3fc16",
                "sha256:acce4e3267610c4fdb6632b3886fe3f2f7dd641158a843cf6b6a68e4ce81477b",
                "sha256:be089bb6b83fac7f29d357b2dc4cf2b8eb8d98fe9d9ff89f9ea6012970a853c7",
                "sha256:bfab710d859c779f273cc48fb86af38d6e9210f38287df0069a63e40b45a2f5c",
                "sha256:c10d29019927301d524a22ced72706380de7cfc50f767217485a912b4c8bd82a",
                "sha256:dd6e2b598849b3d7aee2295ac765a578879830fb8966f70be8cd472e6069932e",
                "sha256:e408f1eacc0a68fed0c08da45f31d0ebb38079f043328dce69ff133b95c29dc1"
            ],
            "version": "==1.4.1"
        },
        "markupsafe": {
            "hashes": [
                "sha256:00bc623926325b26bb9605ae9eae8a215691f33cae5df11ca5424f06f2d1f473",
                "sha256:09027a7803a62ca78792ad89403b1b7a73a01c8cb65909cd876f7fcebd79b161",
                "sha256:09c4b7f37d6c648cb13f9230d847adf22f8171b1ccc4d5682398e77f40309235",
                "sha256:1027c282dad077d0bae18be6794e6b6b8c91d58ed8a8d89a89d59693b9131db5",
                "sha256:24982cc2533820871eba85ba648cd53d8623687ff11cbb805be4ff7b4c971aff",
                "sha256:29872e92839765e546828bb7754a68c418d927cd064fd4708fab9fe9c8bb116b",
                "sha256:43a55c2930bbc139570ac2452adf3d70cdbb3cfe5912c71cdce1c2c6bbd9c5d1",
                "sha256:46c99d2de99945ec5cb54f23c8cd5689f6d7177305ebff350a58ce5f8de1669e",
                "sha256:500d4957e52ddc3351cabf489e79c91c17f6e0899158447047588650b5e69183",
                "sha256:535f6fc4d397c1563d08b88e485c3496cf5784e927af890fb3c3aac7f933ec66",
                "sha256:62fe6c95e3ec8a7fad637b7f3d372c15ec1caa01ab47926cfdf7a75b40e0eac1",
                "sha256:6dd73240d2af64df90aa7c4e7481e23825ea70af4b4922f8ede5b9e35f78a3b1",
                "sha256:717ba8fe3ae9cc0006d7c451f0bb265ee07739daf76355d06366154ee68d221e",
                "sha256:79855e1c5b8da654cf486b830bd42c06e8780cea587384cf6545b7d9ac013a0b",
                "sha256:7c1699dfe0cf8ff607dbdcc1e9b9af1755371f92a68f706051cc8c37d447c905",
                "sha256:88e5fcfb52ee7b911e8bb6d6aa2fd21fbecc674eadd44118a9cc3863f938e735",
                "sha256:8defac2f2ccd6805ebf65f5eeb132adcf2ab57aa11fdf4c0dd5169a004710e7d",
                "sha256:98c7086708b163d425c67c7a91bad6e466bb99d797aa64f965e9d25c12111a5e",
                "sha256:9add70b36c5666a2ed02b43b335fe19002ee5235efd4b8a89bfcf9005bebac0d",
                "sha256:9bf40443012702a1d2070043cb6291650a0841ece432556f784f004937f0f32c",
                "sha256:ade5e387d2ad0d7ebf59146cc00c8044acbd863725f887353a10df825fc8ae21",
                "sha256:b00c1de48212e4cc9603895652c5c410df699856a2853135b3967591e4beebc2",
                "sha256:b1282f8c00509d99fef04d8ba936b156d419be841854fe901d8ae224c59f0be5",
                "sha256:b2051432115498d3562c084a49bba65d97cf251f5a331c64a12ee7e04dacc51b",
                "sha256:ba59edeaa2fc6114428f1637ffff42da1e311e29382d81b339c1817d37ec93c6",
                "sha256:c8716a48d94b06bb3b2524c2b77e055fb313aeb4ea620c8dd03a105574ba704f",
                "sha256:cd5df75523866410809ca100dc9681e301e3c27567cf498077e8551b6d20e42f",
                "sha256:e249096428b3ae81b08327a63a485ad0878de3fb939049038579ac0ef61e17e7"
            ],
            "version": "==1.1.1"
        },
        "mccabe": {
            "hashes": [
                "sha256:ab8a6258860da4b6677da4bd2fe5dc2c659cff31b3ee4f7f5d64e79735b80d42",
                "sha256:dd8d182285a0fe56bace7f45b5e7d1a6ebcbf524e8f3bd87eb0f125271b8831f"
            ],
            "version": "==0.6.1"
        },
        "mypy": {
            "hashes": [
                "sha256:2afe51527b1f6cdc4a5f34fc90473109b22bf7f21086ba3e9451857cf11489e6",
                "sha256:56a16df3e0abb145d8accd5dbb70eba6c4bd26e2f89042b491faa78c9635d1e2",
                "sha256:5764f10d27b2e93c84f70af5778941b8f4aa1379b2430f85c827e0f5464e8714",
                "sha256:5bbc86374f04a3aa817622f98e40375ccb28c4836f36b66706cf3c6ccce86eda",
                "sha256:6a9343089f6377e71e20ca734cd8e7ac25d36478a9df580efabfe9059819bf82",
                "sha256:6c9851bc4a23dc1d854d3f5dfd5f20a016f8da86bcdbb42687879bb5f86434b0",
                "sha256:b8e85956af3fcf043d6f87c91cbe8705073fc67029ba6e22d3468bfee42c4823",
                "sha256:b9a0af8fae490306bc112229000aa0c2ccc837b49d29a5c42e088c132a2334dd",
                "sha256:bbf643528e2a55df2c1587008d6e3bda5c0445f1240dfa85129af22ae16d7a9a",
                "sha256:c46ab3438bd21511db0f2c612d89d8344154c0c9494afc7fbc932de514cf8d15",
                "sha256:f7a83d6bd805855ef83ec605eb01ab4fa42bcef254b13631e451cbb44914a9b0"
            ],
            "index": "pypi",
            "version": "==0.701"
        },
        "mypy-extensions": {
            "hashes": [
                "sha256:37e0e956f41369209a3d5f34580150bcacfabaa57b33a15c0b25f4b5725e0812",
                "sha256:b16cabe759f55e3409a7d231ebd2841378fb0c27a5d1994719e340e4f429ac3e"
            ],
            "version": "==0.4.1"
        },
        "mysqlclient": {
            "hashes": [
                "sha256:b95edaa41d6cc47deecabcdcbb5ab437ad9ae6d8955f5cf10d1847b37e66ef5e"
            ],
            "index": "pypi",
            "version": "==1.4.2"
        },
        "nose2": {
            "hashes": [
                "sha256:0ede156fd7974fa40893edeca0b709f402c0ccacd7b81b22e76f73c116d1b999",
                "sha256:31d8beb00aed3ccc6efb1742bb90227d883e471715188249f594310676e0ef0e"
            ],
            "index": "pypi",
            "version": "==0.9.1"
        },
        "py": {
            "hashes": [
                "sha256:64f65755aee5b381cea27766a3a147c3f15b9b6b9ac88676de66ba2ae36793fa",
                "sha256:dc639b046a6e2cff5bbe40194ad65936d6ba360b52b3c3fe1d08a82dd50b5e53"
            ],
            "version": "==1.8.0"
        },
        "pycountry": {
            "hashes": [
                "sha256:104a8ca94c700898c42a0172da2eab5a5675c49637b729a11db9e1dac2d983cd",
                "sha256:8ec4020b2b15cd410893d573820d42ee12fe50365332e58c0975c953b60a16de"
            ],
            "version": "==18.12.8"
        },
        "pyjwt": {
            "hashes": [
                "sha256:5c6eca3c2940464d106b99ba83b00c6add741c9becaec087fb7ccdefea71350e",
                "sha256:8d59a976fb773f3e6a39c85636357c4f0e242707394cadadd9814f5cbaa20e96"
            ],
            "index": "pypi",
            "version": "==1.7.1"
        },
        "pylint": {
            "hashes": [
                "sha256:5d77031694a5fb97ea95e828c8d10fc770a1df6eb3906067aaed42201a8a6a09",
                "sha256:723e3db49555abaf9bf79dc474c6b9e2935ad82230b10c1138a71ea41ac0fff1"
            ],
            "index": "pypi",
            "version": "==2.3.1"
        },
        "pyrsistent": {
            "hashes": [
                "sha256:16692ee739d42cf5e39cef8d27649a8c1fdb7aa99887098f1460057c5eb75c3a"
            ],
            "version": "==0.15.2"
        },
        "python-dateutil": {
            "hashes": [
                "sha256:7e6584c74aeed623791615e26efd690f29817a27c73085b78e4bad02493df2fb",
                "sha256:c89805f6f4d64db21ed966fda138f8a5ed7a4fdbc1a8ee329ce1b74e3c74da9e"
            ],
            "markers": "python_version >= '2.7'",
            "version": "==2.8.0"
        },
        "pytz": {
            "hashes": [
                "sha256:303879e36b721603cc54604edcac9d20401bdbe31e1e4fdee5b9f98d5d31dfda",
                "sha256:d747dd3d23d77ef44c6a3526e274af6efeb0a6f1afd5a69ba4d5be4098c8e141"
            ],
            "version": "==2019.1"
        },
        "redis": {
            "hashes": [
                "sha256:8a1900a9f2a0a44ecf6e8b5eb3e967a9909dfed219ad66df094f27f7d6f330fb",
                "sha256:a22ca993cea2962dbb588f9f30d0015ac4afcc45bee27d3978c0dbe9e97c6c0f"
            ],
            "index": "pypi",
            "version": "==2.10.6"
        },
        "redis-py-cluster": {
            "hashes": [
                "sha256:7db54b1de60bd34da3806676b112f07fc9afae556d8260ac02c3335d574ee42c"
            ],
            "version": "==1.3.6"
        },
        "requests": {
            "hashes": [
                "sha256:11e007a8a2aa0323f5a921e9e6a2d7e4e67d9877e85773fba9ba6419025cbeb4",
                "sha256:9cf5292fcd0f598c671cfc1e0d7d1a7f13bb8085e9a590f48c010551dc6c4b31"
            ],
            "index": "pypi",
            "version": "==2.22.0"
        },
        "retry": {
            "hashes": [
                "sha256:ccddf89761fa2c726ab29391837d4327f819ea14d244c232a1d24c67a2f98606",
                "sha256:f8bfa8b99b69c4506d6f5bd3b0aabf77f98cdb17f3c9fc3f5ca820033336fba4"
            ],
            "version": "==0.9.2"
        },
        "s3transfer": {
            "hashes": [
                "sha256:7b9ad3213bff7d357f888e0fab5101b56fa1a0548ee77d121c3a3dbfbef4cb2e",
                "sha256:f23d5cb7d862b104401d9021fc82e5fa0e0cf57b7660a1331425aab0c691d021"
            ],
            "version": "==0.2.0"
        },
        "six": {
            "hashes": [
                "sha256:3350809f0555b11f552448330d0b52d5f24c91a322ea4a15ef22629740f3761c",
                "sha256:d16a0141ec1a18405cd4ce8b4613101da75da0e9a7aec5bdd4fa804d0e0eba73"
            ],
            "version": "==1.12.0"
        },
        "sqlalchemy": {
            "hashes": [
                "sha256:c7fef198b43ef31dfd783d094fd5ee435ce8717592e6784c45ba337254998017"
            ],
            "version": "==1.3.4"
        },
        "typed-ast": {
            "hashes": [
                "sha256:132eae51d6ef3ff4a8c47c393a4ef5ebf0d1aecc96880eb5d6c8ceab7017cc9b",
                "sha256:18141c1484ab8784006c839be8b985cfc82a2e9725837b0ecfa0203f71c4e39d",
                "sha256:2baf617f5bbbfe73fd8846463f5aeafc912b5ee247f410700245d68525ec584a",
                "sha256:3d90063f2cbbe39177e9b4d888e45777012652d6110156845b828908c51ae462",
                "sha256:4304b2218b842d610aa1a1d87e1dc9559597969acc62ce717ee4dfeaa44d7eee",
                "sha256:4983ede548ffc3541bae49a82675996497348e55bafd1554dc4e4a5d6eda541a",
                "sha256:5315f4509c1476718a4825f45a203b82d7fdf2a6f5f0c8f166435975b1c9f7d4",
                "sha256:6cdfb1b49d5345f7c2b90d638822d16ba62dc82f7616e9b4caa10b72f3f16649",
                "sha256:7b325f12635598c604690efd7a0197d0b94b7d7778498e76e0710cd582fd1c7a",
                "sha256:8d3b0e3b8626615826f9a626548057c5275a9733512b137984a68ba1598d3d2f",
                "sha256:8f8631160c79f53081bd23446525db0bc4c5616f78d04021e6e434b286493fd7",
                "sha256:912de10965f3dc89da23936f1cc4ed60764f712e5fa603a09dd904f88c996760",
                "sha256:b010c07b975fe853c65d7bbe9d4ac62f1c69086750a574f6292597763781ba18",
                "sha256:c908c10505904c48081a5415a1e295d8403e353e0c14c42b6d67f8f97fae6616",
                "sha256:c94dd3807c0c0610f7c76f078119f4ea48235a953512752b9175f9f98f5ae2bd",
                "sha256:ce65dee7594a84c466e79d7fb7d3303e7295d16a83c22c7c4037071b059e2c21",
                "sha256:eaa9cfcb221a8a4c2889be6f93da141ac777eb8819f077e1d09fb12d00a09a93",
                "sha256:f3376bc31bad66d46d44b4e6522c5c21976bf9bca4ef5987bb2bf727f4506cbb",
                "sha256:f9202fa138544e13a4ec1a6792c35834250a85958fde1251b6a22e07d1260ae7"
            ],
            "markers": "implementation_name == 'cpython'",
            "version": "==1.3.5"
        },
        "typing-extensions": {
            "hashes": [
                "sha256:07b2c978670896022a43c4b915df8958bec4a6b84add7f2c87b2b728bda3ba64",
                "sha256:f3f0e67e1d42de47b5c67c32c9b26641642e9170fe7e292991793705cd5fef7c",
                "sha256:fb2cd053238d33a8ec939190f30cfd736c00653a85a2919415cecf7dc3d9da71"
            ],
            "version": "==3.7.2"
        },
        "urllib3": {
            "hashes": [
<<<<<<< HEAD
                "sha256:2393a695cd12afedd0dcb26fe5d50d0cf248e5a66f75dbd89a3d4eb333a61af4",
                "sha256:a637e5fae88995b256e3409dc4d52c2e2e0ba32c42a6365fee8bbd2238de3cfb"
            ],
            "markers": "python_version >= '3.4'",
            "version": "==1.24.3"
=======
                "sha256:b246607a25ac80bedac05c6f282e3cdaf3afb65420fd024ac94435cabe6e18d1",
                "sha256:dbe59173209418ae49d485b87d1681aefa36252ee85884c31346debd19463232"
            ],
            "markers": "python_version >= '3.4'",
            "version": "==1.25.3"
>>>>>>> c4299a80
        },
        "uwsgi": {
            "hashes": [
                "sha256:4972ac538800fb2d421027f49b4a1869b66048839507ccf0aa2fda792d99f583"
            ],
            "index": "pypi",
            "version": "==2.0.18"
        },
        "vine": {
            "hashes": [
                "sha256:133ee6d7a9016f177ddeaf191c1f58421a1dcc6ee9a42c58b34bed40e1d2cd87",
                "sha256:ea4947cc56d1fd6f2095c8d543ee25dad966f78692528e68b4fada11ba3f98af"
            ],
            "version": "==1.3.0"
        },
        "webencodings": {
            "hashes": [
                "sha256:a0af1213f3c2226497a97e2b3aa01a7e4bee4f403f95be16fc9acd2947514a78",
                "sha256:b36a1c245f2d304965eb4e0a82848379241dc04b865afcc4aab16748587e1923"
            ],
            "version": "==0.5.1"
        },
        "werkzeug": {
            "hashes": [
                "sha256:865856ebb55c4dcd0630cdd8f3331a1847a819dda7e8c750d3db6f2aa6c0209c",
                "sha256:a0b915f0815982fb2a09161cb8f31708052d0951c3ba433ccc5e1aa276507ca6"
            ],
            "version": "==0.15.4"
        },
        "wrapt": {
            "hashes": [
                "sha256:4aea003270831cceb8a90ff27c4031da6ead7ec1886023b80ce0dfe0adf61533"
            ],
            "version": "==1.11.1"
        }
    },
    "develop": {
        "certifi": {
            "hashes": [
                "sha256:59b7658e26ca9c7339e00f8f4636cdfe59d34fa37b9b04f6f9e9926b3cece1a5",
                "sha256:b26104d6835d1f5e49452a26eb2ff87fe7090b89dfcaee5ea2212697e1e1d7ae"
            ],
            "version": "==2019.3.9"
        },
        "chardet": {
            "hashes": [
                "sha256:84ab92ed1c4d4f16916e05906b6b75a6c0fb5db821cc65e70cbd64a3e2a5eaae",
                "sha256:fc323ffcaeaed0e0a02bf4d117757b98aed530d9ed4531e3e15460124c106691"
            ],
            "version": "==3.0.4"
        },
        "coverage": {
            "hashes": [
                "sha256:3684fabf6b87a369017756b551cef29e505cb155ddb892a7a29277b978da88b9",
                "sha256:39e088da9b284f1bd17c750ac672103779f7954ce6125fd4382134ac8d152d74",
                "sha256:3c205bc11cc4fcc57b761c2da73b9b72a59f8d5ca89979afb0c1c6f9e53c7390",
                "sha256:465ce53a8c0f3a7950dfb836438442f833cf6663d407f37d8c52fe7b6e56d7e8",
                "sha256:48020e343fc40f72a442c8a1334284620f81295256a6b6ca6d8aa1350c763bbe",
                "sha256:5296fc86ab612ec12394565c500b412a43b328b3907c0d14358950d06fd83baf",
                "sha256:5f61bed2f7d9b6a9ab935150a6b23d7f84b8055524e7be7715b6513f3328138e",
                "sha256:68a43a9f9f83693ce0414d17e019daee7ab3f7113a70c79a3dd4c2f704e4d741",
                "sha256:6b8033d47fe22506856fe450470ccb1d8ba1ffb8463494a15cfc96392a288c09",
                "sha256:7ad7536066b28863e5835e8cfeaa794b7fe352d99a8cded9f43d1161be8e9fbd",
                "sha256:7bacb89ccf4bedb30b277e96e4cc68cd1369ca6841bde7b005191b54d3dd1034",
                "sha256:839dc7c36501254e14331bcb98b27002aa415e4af7ea039d9009409b9d2d5420",
                "sha256:8f9a95b66969cdea53ec992ecea5406c5bd99c9221f539bca1e8406b200ae98c",
                "sha256:932c03d2d565f75961ba1d3cec41ddde00e162c5b46d03f7423edcb807734eab",
                "sha256:988529edadc49039d205e0aa6ce049c5ccda4acb2d6c3c5c550c17e8c02c05ba",
                "sha256:998d7e73548fe395eeb294495a04d38942edb66d1fa61eb70418871bc621227e",
                "sha256:9de60893fb447d1e797f6bf08fdf0dbcda0c1e34c1b06c92bd3a363c0ea8c609",
                "sha256:9e80d45d0c7fcee54e22771db7f1b0b126fb4a6c0a2e5afa72f66827207ff2f2",
                "sha256:a545a3dfe5082dc8e8c3eb7f8a2cf4f2870902ff1860bd99b6198cfd1f9d1f49",
                "sha256:a5d8f29e5ec661143621a8f4de51adfb300d7a476224156a39a392254f70687b",
                "sha256:aca06bfba4759bbdb09bf52ebb15ae20268ee1f6747417837926fae990ebc41d",
                "sha256:bb23b7a6fd666e551a3094ab896a57809e010059540ad20acbeec03a154224ce",
                "sha256:bfd1d0ae7e292105f29d7deaa9d8f2916ed8553ab9d5f39ec65bcf5deadff3f9",
                "sha256:c62ca0a38958f541a73cf86acdab020c2091631c137bd359c4f5bddde7b75fd4",
                "sha256:c709d8bda72cf4cd348ccec2a4881f2c5848fd72903c185f363d361b2737f773",
                "sha256:c968a6aa7e0b56ecbd28531ddf439c2ec103610d3e2bf3b75b813304f8cb7723",
                "sha256:df785d8cb80539d0b55fd47183264b7002077859028dfe3070cf6359bf8b2d9c",
                "sha256:f406628ca51e0ae90ae76ea8398677a921b36f0bd71aab2099dfed08abd0322f",
                "sha256:f46087bbd95ebae244a0eda01a618aff11ec7a069b15a3ef8f6b520db523dcf1",
                "sha256:f8019c5279eb32360ca03e9fac40a12667715546eed5c5eb59eb381f2f501260",
                "sha256:fc5f4d209733750afd2714e9109816a29500718b32dd9a5db01c0cb3a019b96a"
            ],
            "version": "==4.5.3"
        },
        "coveralls": {
            "hashes": [
                "sha256:baa26648430d5c2225ab12d7e2067f75597a4b967034bba7e3d5ab7501d207a1",
                "sha256:ff9b7823b15070f26f654837bb02a201d006baaf2083e0514ffd3b34a3ffed81"
            ],
            "index": "pypi",
            "version": "==1.7.0"
        },
        "docopt": {
            "hashes": [
                "sha256:49b3a825280bd66b3aa83585ef59c4a8c82f2c8a522dbe754a8bc8d08c85c491"
            ],
            "version": "==0.6.2"
        },
        "idna": {
            "hashes": [
                "sha256:c357b3f628cf53ae2c4c05627ecc484553142ca23264e593d327bcde5e9c3407",
                "sha256:ea8b7f6188e6fa117537c3df7da9fc686d485087abf6ac197f9c46432f7e4a3c"
            ],
            "version": "==2.8"
        },
        "requests": {
            "hashes": [
                "sha256:11e007a8a2aa0323f5a921e9e6a2d7e4e67d9877e85773fba9ba6419025cbeb4",
                "sha256:9cf5292fcd0f598c671cfc1e0d7d1a7f13bb8085e9a590f48c010551dc6c4b31"
            ],
            "index": "pypi",
            "version": "==2.22.0"
        },
        "urllib3": {
            "hashes": [
<<<<<<< HEAD
                "sha256:2393a695cd12afedd0dcb26fe5d50d0cf248e5a66f75dbd89a3d4eb333a61af4",
                "sha256:a637e5fae88995b256e3409dc4d52c2e2e0ba32c42a6365fee8bbd2238de3cfb"
            ],
            "markers": "python_version >= '3.4'",
            "version": "==1.24.3"
=======
                "sha256:b246607a25ac80bedac05c6f282e3cdaf3afb65420fd024ac94435cabe6e18d1",
                "sha256:dbe59173209418ae49d485b87d1681aefa36252ee85884c31346debd19463232"
            ],
            "markers": "python_version >= '3.4'",
            "version": "==1.25.3"
>>>>>>> c4299a80
        }
    }
}<|MERGE_RESOLUTION|>--- conflicted
+++ resolved
@@ -1,11 +1,7 @@
 {
     "_meta": {
         "hash": {
-<<<<<<< HEAD
-            "sha256": "9302e52f059acf203251642b6b1095cd4fcfa5b0d1745c9a195cafaa0e59e297"
-=======
             "sha256": "90a8a4b29bd126164c505e7e97615123e838a4951e91ab9def27b0a508329b9f"
->>>>>>> c4299a80
         },
         "pipfile-spec": 6,
         "requires": {
@@ -37,17 +33,10 @@
         },
         "arxiv-base": {
             "hashes": [
-<<<<<<< HEAD
-                "sha256:995d56c60adff6973b774efd185d1073baf4e20725f98b7a04c3d6d9f5d3a93b"
-            ],
-            "index": "pypi",
-            "version": "==0.15.7rc9"
-=======
                 "sha256:9a0f7e5f213f7debbe13c74afdee39784e8339e10a776d33af8ecab574ea08ab"
             ],
             "index": "pypi",
             "version": "==0.15.8rc4"
->>>>>>> c4299a80
         },
         "arxiv-vault": {
             "hashes": [
@@ -91,19 +80,6 @@
         },
         "boto3": {
             "hashes": [
-<<<<<<< HEAD
-                "sha256:bc6635529f85cf130813fda973a2a5240f54532c7e284b04f215dcee9721bbb8",
-                "sha256:d60329ff211a496016c334dbecf7ab70500b19aee013d2435b4f30d9e0a84ca1"
-            ],
-            "version": "==1.9.146"
-        },
-        "botocore": {
-            "hashes": [
-                "sha256:1517c52eaa3056d0e81f9a81b580d7f28440e7e1523d10a8acc8160c56be7113",
-                "sha256:19d9d56fcf4f16ffea8a929bbf3c72db3458b6c1f306c04031f3166759cd62ac"
-            ],
-            "version": "==1.12.146"
-=======
                 "sha256:98516650f72c02d0c7b47e6f0df69c19a0d1046d3973783ed7b0f093e8e81adb",
                 "sha256:aa06b240e49dbc8443bd96086c92baa0275281e0f7cc0439a328fef9ac254253"
             ],
@@ -115,7 +91,6 @@
                 "sha256:473955cd4eda6121047205fc43c56ab0e0616b93651bac5e9c747fc180603fe2"
             ],
             "version": "==1.12.157"
->>>>>>> c4299a80
         },
         "celery": {
             "hashes": [
@@ -236,17 +211,10 @@
         },
         "isort": {
             "hashes": [
-<<<<<<< HEAD
-                "sha256:49293e2ff590cc8d48bc1f51970548b5b102bf038439ca1af77f352164725628",
-                "sha256:ba69a4be8474be11720636bc2f0cf66f7054d417d4c1dbc1dfe504bb8e739541"
-            ],
-            "version": "==4.3.19"
-=======
                 "sha256:c40744b6bc5162bbb39c1257fe298b7a393861d50978b565f3ccd9cb9de0182a",
                 "sha256:f57abacd059dc3bd666258d1efb0377510a89777fda3e3274e3c01f7c03ae22d"
             ],
             "version": "==4.3.20"
->>>>>>> c4299a80
         },
         "itsdangerous": {
             "hashes": [
@@ -521,19 +489,11 @@
         },
         "urllib3": {
             "hashes": [
-<<<<<<< HEAD
-                "sha256:2393a695cd12afedd0dcb26fe5d50d0cf248e5a66f75dbd89a3d4eb333a61af4",
-                "sha256:a637e5fae88995b256e3409dc4d52c2e2e0ba32c42a6365fee8bbd2238de3cfb"
-            ],
-            "markers": "python_version >= '3.4'",
-            "version": "==1.24.3"
-=======
                 "sha256:b246607a25ac80bedac05c6f282e3cdaf3afb65420fd024ac94435cabe6e18d1",
                 "sha256:dbe59173209418ae49d485b87d1681aefa36252ee85884c31346debd19463232"
             ],
             "markers": "python_version >= '3.4'",
             "version": "==1.25.3"
->>>>>>> c4299a80
         },
         "uwsgi": {
             "hashes": [
@@ -652,19 +612,11 @@
         },
         "urllib3": {
             "hashes": [
-<<<<<<< HEAD
-                "sha256:2393a695cd12afedd0dcb26fe5d50d0cf248e5a66f75dbd89a3d4eb333a61af4",
-                "sha256:a637e5fae88995b256e3409dc4d52c2e2e0ba32c42a6365fee8bbd2238de3cfb"
-            ],
-            "markers": "python_version >= '3.4'",
-            "version": "==1.24.3"
-=======
                 "sha256:b246607a25ac80bedac05c6f282e3cdaf3afb65420fd024ac94435cabe6e18d1",
                 "sha256:dbe59173209418ae49d485b87d1681aefa36252ee85884c31346debd19463232"
             ],
             "markers": "python_version >= '3.4'",
             "version": "==1.25.3"
->>>>>>> c4299a80
         }
     }
 }