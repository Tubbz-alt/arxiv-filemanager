--- conflicted
+++ resolved
@@ -12,17 +12,13 @@
 
 from arxiv.base import routes as base_routes
 from arxiv.base import logging
-<<<<<<< HEAD
-=======
-
->>>>>>> 063b4423
 from arxiv.users import domain as auth_domain
 from arxiv.users.auth import scopes
 from arxiv.users.auth.decorators import scoped
 
 from ..services import database
 from ..controllers import upload, status, service_log, source_log, lock, \
-    release, package, files
+    release, package, files, checkpoint
 
 
 logger = logging.getLogger(__name__)
@@ -32,15 +28,10 @@
 def is_owner(session: auth_domain.Session, upload_id: int,
              **kwargs: Any) -> bool:
     """User must be the upload owner, or an admin."""
-<<<<<<< HEAD
-    workspace = database.retrieve(upload_id)
-    if workspace is None:
-=======
     try:
-        upload_obj = uploads.retrieve(upload_id)
-    except uploads.WorkspaceNotFound:
+        workspace = database.retrieve(upload_id)
+    except database.WorkspaceNotFound:
         # Assume user is creating new upload when upload_id is not found.
->>>>>>> 063b4423
         return True
 
     if session.user:
@@ -49,7 +40,6 @@
         owner_id = str(request.session.client.owner_id)
     else:
         raise Unauthorized('No user or client on authenticated session')
-
     return owner_id == str(workspace.owner_user_id)
 
 
@@ -93,12 +83,7 @@
         raise Unauthorized('No user or client on authenticated session')
 
     # Collect arguments and call main upload controller
-<<<<<<< HEAD
-    data, status_code, headers = upload.upload(None, file, archive_arg,
-                                               user_or_client)
-=======
-    data, status_code, headers = upload.upload(None, file, request.session.user)
->>>>>>> 063b4423
+    data, status_code, headers = upload.upload(None, file, user_or_client)
 
     response: Response = make_response(jsonify(data))
     response = _update_headers(jsonify(data), headers)
@@ -195,18 +180,16 @@
         Relative file path that uniquely identifies file to be removed.
 
     """
-<<<<<<< HEAD
-    data, status_code, headers = files.client_delete_file(upload_id,
-                                                          public_file_path)
-    response: Response = make_response(jsonify(data))
-    response = _update_headers(response, headers)
-    response.status_code = status_code
-    return response
-=======
-    data, status_code, headers = upload.client_delete_file\
-        (upload_id, public_file_path, request.session.user)
-    return jsonify(data), status_code, headers
->>>>>>> 063b4423
+    data, status_code, headers = files.client_delete_file(
+        upload_id,
+        public_file_path,
+        request.session.user or request.session.client
+    )
+    response: Response = make_response(jsonify(data))
+    response = _update_headers(response, headers)
+    response.status_code = status_code
+    return response
+
 
 # File and workspace deletion
 
@@ -222,17 +205,15 @@
         Workspace identifier
 
     """
-<<<<<<< HEAD
-    data, status_code, headers = files.client_delete_all_files(upload_id)
-    response: Response = make_response(jsonify(data))
-    response = _update_headers(response, headers)
-    response.status_code = status_code
-    return response
-=======
-    data, status_code, headers = upload.client_delete_all_files\
-        (upload_id, request.session.user)
-    return jsonify(data), status_code, headers
->>>>>>> 063b4423
+    data, status_code, headers = files.client_delete_all_files(
+        upload_id,
+        request.session.user or request.session.client
+    )
+    response: Response = make_response(jsonify(data))
+    response = _update_headers(response, headers)
+    response.status_code = status_code
+    return response
+
 
 
 @blueprint.route('<int:upload_id>', methods=['DELETE'])
@@ -247,17 +228,15 @@
         Workspace identifier
 
     """
-<<<<<<< HEAD
-    data, status_code, headers = upload.delete_workspace(upload_id)
-    response: Response = make_response(jsonify(data))
-    response = _update_headers(response, headers)
-    response.status_code = status_code
-    return response
-=======
-    data, status_code, headers = upload.delete_workspace\
-        (upload_id, request.session.user)
-    return jsonify(data), status_code, headers
->>>>>>> 063b4423
+    data, status_code, headers = upload.delete_workspace(
+        upload_id,
+        request.session.user or request.session.client
+    )
+    response: Response = make_response(jsonify(data))
+    response = _update_headers(response, headers)
+    response.status_code = status_code
+    return response
+
 
 
 # Lock and unlock upload workspace
@@ -277,17 +256,14 @@
         Workspace identifier
 
     """
-<<<<<<< HEAD
-    data, status_code, headers = lock.upload_lock(upload_id)
-    response: Response = make_response(jsonify(data))
-    response = _update_headers(response, headers)
-    response.status_code = status_code
-    return response
-=======
-    data, status_code, headers = upload.upload_lock\
-        (upload_id, request.session.user)
-    return jsonify(data), status_code, headers
->>>>>>> 063b4423
+    data, status_code, headers = lock.upload_lock(
+        upload_id,
+        request.session.user or request.session.client
+    )
+    response: Response = make_response(jsonify(data))
+    response = _update_headers(response, headers)
+    response.status_code = status_code
+    return response
 
 
 # This could be thaw or release instead of unlock
@@ -295,17 +271,14 @@
 @scoped(scopes.WRITE_UPLOAD, authorizer=is_owner)
 def unlock_workspace(upload_id: int) -> Response:
     """Unlock submission workspace and allow updates."""
-<<<<<<< HEAD
-    data, status_code, headers = lock.upload_unlock(upload_id)
-    response: Response = make_response(jsonify(data))
-    response = _update_headers(response, headers)
-    response.status_code = status_code
-    return response
-=======
-    data, status_code, headers = upload.upload_unlock\
-        (upload_id, request.session.user)
-    return jsonify(data), status_code, headers
->>>>>>> 063b4423
+    data, status_code, headers = lock.upload_unlock(
+        upload_id,
+        request.session.user or request.session.client
+    )
+    response: Response = make_response(jsonify(data))
+    response = _update_headers(response, headers)
+    response.status_code = status_code
+    return response
 
 
 # This could be remove or delete instead of release
@@ -318,17 +291,14 @@
     File management service is free to remove submissions files,
     or schedule workspace for removal.
     """
-<<<<<<< HEAD
-    data, status_code, headers = release.upload_release(upload_id)
-    response: Response = make_response(jsonify(data))
-    response = _update_headers(response, headers)
-    response.status_code = status_code
-    return response
-=======
-    data, status_code, headers = upload.upload_release\
-        (upload_id, request.session.user)
-    return jsonify(data), status_code, headers
->>>>>>> 063b4423
+    data, status_code, headers = release.upload_release(
+        upload_id,
+        request.session.user or request.session.client
+    )
+    response: Response = make_response(jsonify(data))
+    response = _update_headers(response, headers)
+    response.status_code = status_code
+    return response
 
 
 # This could be remove or delete instead of release
@@ -341,17 +311,14 @@
     Workspace was previously release by client. Client has changed their
     mind and does not want to remove workspace.
     """
-<<<<<<< HEAD
-    data, status_code, headers = release.upload_unrelease(upload_id)
-    response: Response = make_response(jsonify(data))
-    response = _update_headers(response, headers)
-    response.status_code = status_code
-    return response
-=======
-    data, status_code, headers = upload.upload_unrelease\
-        (upload_id, request.session.user)
-    return jsonify(data), status_code, headers
->>>>>>> 063b4423
+    data, status_code, headers = release.upload_unrelease(
+        upload_id,
+        request.session.user or request.session.client
+    )
+    response: Response = make_response(jsonify(data))
+    response = _update_headers(response, headers)
+    response.status_code = status_code
+    return response
 
 
 # Get content
@@ -383,16 +350,14 @@
     logger.debug('Request for upload content: %s (%s)',
                  upload_id, type(upload_id))
     # Note: status_code is not used
-<<<<<<< HEAD
-    data, status_code, headers = package.get_upload_content(upload_id)
+    data, status_code, headers = package.get_upload_content(
+        upload_id,
+        request.session.user or request.session.client
+    )
     response: Response = send_file(data, mimetype="application/tar+gzip")
     response = _update_headers(response, headers)
     response.status_code = status_code
-=======
-    data, _, headers = upload.get_upload_content(upload_id, request.session.user)
-    response: Response = send_file(data, mimetype="application/tar+gzip")
-    response.set_etag(headers.get('ETag'))
->>>>>>> 063b4423
+    # response.set_etag(headers.get('ETag'))
     return response
 
 @blueprint.route('/<int:upload_id>/<path:public_file_path>/content',
@@ -423,20 +388,15 @@
     :param public_file_path:
     :return: File content.
     """
-<<<<<<< HEAD
-    data, status_code, headers = \
-        files.get_upload_file_content(upload_id, public_file_path)
+    data, status_code, headers = files.get_upload_file_content(
+        upload_id,
+        public_file_path,
+        request.session.user or request.session.client
+    )
     response: Response = send_file(data, mimetype="application/*")
     response = _update_headers(response, headers)
     response.status_code = status_code
-=======
-    # Note: status_code not used
-    data, _, headers = \
-        upload.get_upload_file_content(upload_id, public_file_path,
-                                       request.session.user)
-    response: Response = send_file(data, mimetype="application/*")
-    response.set_etag(headers.get('ETag'))
->>>>>>> 063b4423
+    # response.set_etag(headers.get('ETag'))
     return response
 
 
@@ -471,8 +431,8 @@
     """
     Get upload workspace log.
 
-    Get the upload source log for specified upload workspace. This provides details of all
-    upload/deletion/errors/warnings for specified workspace.
+    Get the upload source log for specified upload workspace. This provides
+    details of all upload/deletion/errors/warnings for specified workspace.
 
     Parameters
     ----------
@@ -483,18 +443,14 @@
     The source.log for specified upload workspace.
 
     """
-<<<<<<< HEAD
-    data, status_code, headers = source_log.get_upload_source_log(upload_id)
+    data, status_code, headers = source_log.get_upload_source_log(
+        upload_id,
+        request.session.user or request.session.client
+    )
     response: Response = send_file(data, mimetype="application/tar+gzip")
     response = _update_headers(response, headers)
     response.status_code = status_code
-=======
-    # Note: status_code not used
-    data, _, headers = upload.get_upload_source_log(upload_id,
-                                                    request.session.user)
-    response: Response = send_file(data, mimetype="application/tar+gzip")
-    response.set_etag(headers.get('ETag'))
->>>>>>> 063b4423
+    # response.set_etag(headers.get('ETag'))
     return response
 
 
@@ -533,16 +489,12 @@
 
     """
     # Note: status_code not used
-<<<<<<< HEAD
-    data, _, headers = service_log.get_upload_service_log()
+    data, _, headers = service_log.get_upload_service_log(
+        request.session.user or request.session.client
+    )
     response: Response = send_file(data, mimetype="application/tar+gzip")
     response = _update_headers(response, headers)
     # response.set_etag(headers.get('ETag'))
-=======
-    data, _, headers = upload.get_upload_service_log(request.session.user)
-    response: Response = send_file(data, mimetype="application/tar+gzip")
-    response.set_etag(headers.get('ETag'))
->>>>>>> 063b4423
     return response
 
 # Checkpoint related requests
@@ -568,10 +520,9 @@
         Workspace identifier
 
     """
-    data, status_code, headers = upload.create_checkpoint\
-        (upload_id, request.session.user)
-
-    return jsonify(data), status_code, headers
+    data, code, headers = checkpoint.create_checkpoint(upload_id,
+                                                       request.session.user)
+    return jsonify(data), code, headers
 
 # List checkpoints
 @blueprint.route('<int:upload_id>/list_checkpoints', methods=['GET'])
@@ -586,10 +537,9 @@
         Workspace identifier
 
     """
-    data, status_code, headers = upload.list_checkpoints\
-        (upload_id, request.session.user)
-
-    return jsonify(data), status_code, headers
+    data, code, headers = checkpoint.list_checkpoints(upload_id,
+                                                      request.session.user)
+    return jsonify(data), code, headers
 
 # Restore checkpoint
 @blueprint.route('<int:upload_id>/restore_checkpoint/<checkpoint_checksum>',
@@ -605,10 +555,10 @@
         Workspace identifier
 
     """
-    data, status_code, headers = upload.restore_checkpoint\
-        (upload_id, checkpoint_checksum, request.session.user)
-
-    return jsonify(data), status_code, headers
+    data, code, headers = checkpoint.restore_checkpoint(upload_id,
+                                                        checkpoint_checksum,
+                                                        request.session.user)
+    return jsonify(data), code, headers
 
 # TODO: Need to revise scopes!!! Leave open during development.
 
@@ -629,10 +579,10 @@
         Checkpoint checksum that uniquely identifies file to be removed.
 
     """
-    data, status_code, headers = upload.delete_checkpoint\
-        (upload_id, checkpoint_checksum, request.session.user)
-
-    return jsonify(data), status_code, headers
+    data, code, headers = checkpoint.delete_checkpoint(upload_id,
+                                                       checkpoint_checksum,
+                                                       request.session.user)
+    return jsonify(data), code, headers
 
 # File and workspace deletion
 
@@ -648,9 +598,8 @@
         Workspace identifier
 
     """
-    data, status_code, headers = upload.delete_all_checkpoints\
-        (upload_id, request.session.user)
-
+    data, status_code, headers \
+        = checkpoint.delete_all_checkpoints(upload_id, request.session.user)
     return jsonify(data), status_code, headers
 
 
@@ -664,10 +613,11 @@
 
     Returns an ``ETag`` header with the current source package checksum.
     """
-    data, status_code, headers = upload.check_checkpoint_file_exists\
-        (upload_id, checkpoint_checksum)
+    data, code, headers \
+        = checkpoint.check_checkpoint_file_exists(upload_id,
+                                                 checkpoint_checksum)
     response = _update_headers(jsonify(data), headers)
-    response.status_code = status_code
+    response.status_code = code
     return response
 
 
@@ -684,8 +634,9 @@
     logger.debug('Request for upload content: %s (%s)',
                  upload_id, type(upload_id))
     # Note: status_code is not used
-    data, _, headers = upload.get_checkpoint_file\
-        (upload_id, checkpoint_checksum, request.session.user)
+    data, _, headers = checkpoint.get_checkpoint_file(upload_id,
+                                                      checkpoint_checksum,
+                                                      request.session.user)
     response: Response = send_file(data, mimetype="application/tar+gzip")
     response.set_etag(headers.get('ETag'))
     return response
@@ -720,15 +671,10 @@
 
 
 def _update_headers(response: Response, headers: Dict[str, Any]) -> Response:
-<<<<<<< HEAD
     for key, value in headers.items():
         if key in response.headers:     # Avoid duplicate headers.
             response.headers.remove(key)   # type: ignore
         response.headers.add(key, value)   # type: ignore
-=======
-    if 'Content-Length' in response.headers:
-        response.headers.remove('Content-Length') # type: ignore
-    for key, value in headers.items():
-        response.headers.add(key, value) # type: ignore
->>>>>>> 063b4423
+    # if 'Content-Length' in response.headers:
+    #     response.headers.remove('Content-Length') # type: ignore
     return response