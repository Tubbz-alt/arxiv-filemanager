"""Provides routes for the external API."""


<<<<<<< HEAD
from typing import Optional, Union, Any
import json
=======
from typing import Dict, Any
>>>>>>> 19a3ef52
from flask.json import jsonify
from flask import Blueprint, render_template, redirect, request, url_for, \
    Response, make_response, send_file
from werkzeug.exceptions import NotFound, Forbidden, Unauthorized, \
    InternalServerError, HTTPException, BadRequest
from arxiv.base import routes as base_routes
from arxiv.base import logging
from arxiv import status
from arxiv.users import domain as auth_domain
from arxiv.users.auth import scopes

from arxiv.users.auth.decorators import scoped

from filemanager.services import uploads
from filemanager.controllers import upload


logger = logging.getLogger(__name__)
blueprint = Blueprint('upload_api', __name__, url_prefix='/filemanager/api')


def is_owner(session: auth_domain.Session, upload_id: str, **kwargs: Any) -> bool:
    """User must be the upload owner, or an admin."""
    upload_obj = uploads.retrieve(upload_id)
    if upload_obj is None:
        return True

    return str(session.user.user_id) \
        == str(uploads.retrieve(upload_id).owner_user_id)


@blueprint.route('/status', methods=['GET'])
def service_status() -> tuple:
    """Health check endpoint."""
    return jsonify({'status': 'OK', 'total_uploads': 1}), status.HTTP_200_OK


@blueprint.route('/', methods=['POST'])
@scoped(scopes.WRITE_UPLOAD)
def new_upload() -> tuple:
    """
    Create workspace and upload files.

    Initial upload where workspace (upload_id) does not yet exist.

    This requests creates a new workspace. Upload package is processed normally.

    Client response include upload_id which is necessary for subsequent requests.
    """
    # Optional category/archive - this is required to accurately calculate
    # whether submission is oversize.
    archive_arg = request.form.get('archive', None)

    # is this optional??
    archive_arg = request.args.get('archive')

    # Required file payload
    file = request.files.get('file', None)

    # Collect arguments and call main upload controller
    data, status_code, headers = upload.upload(None, file, archive_arg,
                                               request.session.user)

    return jsonify(data), status_code, headers


@blueprint.route('<int:upload_id>', methods=['POST'])
@scoped(scopes.WRITE_UPLOAD, authorizer=is_owner)
def upload_files(upload_id: int) -> tuple:
    """
    Upload files to existing workspace.

    Upload individual files or compressed archive
    and add to existing upload workspace. Multiple uploads accepted.

    Parameters
    ----------
    upload_id : int
        Workspace identifier

    """
    archive_arg = request.form.get('archive')
    ancillary = request.form.get('ancillary', None) == 'True'
    file = request.files.get('file', None)
    # Attempt to process upload
    data, status_code, headers = upload.upload(upload_id, file, archive_arg,
                                               request.session.user,
                                               ancillary=ancillary)
    return jsonify(data), status_code, headers


# Separated this out so that we can support auth granularity. -E
@blueprint.route('<int:upload_id>', methods=['GET'])
@scoped(scopes.READ_UPLOAD, authorizer=is_owner)
def get_upload_files(upload_id: int) -> tuple:
    """Upload summary.

    Parameters
    ----------
    upload_id : int
        Workspace identifier

    """
    data, status_code, headers = upload.upload_summary(upload_id)
    return jsonify(data), status_code, headers


@blueprint.route('<int:upload_id>/<path:public_file_path>', methods=['DELETE'])
@scoped(scopes.DELETE_UPLOAD_FILE, authorizer=is_owner)
def delete_file(upload_id: int, public_file_path: str) -> tuple:
    """
    Delete individual file.

    Parameters
    ----------
    upload_id : int
        Workspace identifier
    public_file_path : str
        Relative file path that uniquely identifies file to be removed.

    """
    data, status_code, headers = upload.client_delete_file(upload_id,
                                                           public_file_path)
    return jsonify(data), status_code, headers

# File and workspace deletion

@blueprint.route('<int:upload_id>/delete_all', methods=['POST'])
@scoped(scopes.WRITE_UPLOAD, authorizer=is_owner)
def delete_all_files(upload_id: int) -> tuple:
    """
    Delete all files in specified workspace.

    Parameters
    ----------
    upload_id : int
        Workspace identifier

    """
    data, status_code, headers = upload.client_delete_all_files(upload_id)
    return jsonify(data), status_code, headers


@blueprint.route('<int:upload_id>', methods=['DELETE'])
@scoped(scopes.DELETE_UPLOAD_WORKSPACE)
def workspace_delete(upload_id: int) -> tuple:
    """
    Delete the specified workspace.

    Parameters
    ----------
    upload_id : int
        Workspace identifier

    """
    data, status_code, headers = upload.delete_workspace(upload_id)
    return jsonify(data), status_code, headers


# Lock and unlock upload workspace

@blueprint.route('/<int:upload_id>/lock', methods=['POST'])
@scoped(scopes.WRITE_UPLOAD, authorizer=is_owner)
def lock(upload_id: int) -> tuple:
    """
    Lock submission workspace.

    Lock submission (read-only mode) while other services are
    processing (major state transitions are occurring).

    Parameters
    ----------
    upload_id : int
        Workspace identifier

    """
    data, status_code, headers = upload.upload_lock(upload_id)
    return jsonify(data), status_code, headers


# This could be thaw or release instead of unlock
@blueprint.route('/<int:upload_id>/unlock', methods=['POST'])
@scoped(scopes.WRITE_UPLOAD, authorizer=is_owner)
def unlock(upload_id: int) -> tuple:
    """Unlock submission workspace and allow updates."""
    data, status_code, headers = upload.upload_unlock(upload_id)
    return jsonify(data), status_code, headers


# This could be remove or delete instead of release
@blueprint.route('/<int:upload_id>/release', methods=['POST'])
@scoped(scopes.WRITE_UPLOAD, authorizer=is_owner)
def release(upload_id: int) -> tuple:
    """
    Client indicates they are finished with submission.

    File management service is free to remove submissions files,
    or schedule workspace for removal.
    """
    data, status_code, headers = upload.upload_release(upload_id)
    return jsonify(data), status_code, headers


# This could be remove or delete instead of release
@blueprint.route('/<int:upload_id>/unrelease', methods=['POST'])
@scoped(scopes.WRITE_UPLOAD, authorizer=is_owner)
def unrelease(upload_id: int) -> tuple:
    """
    Client indicates they are NOT finished with submission.

    Workspace was previously release by client. Client has changed their
    mind and does not want to remove workspace.
    """
    data, status_code, headers = upload.upload_unrelease(upload_id)
    return jsonify(data), status_code, headers


# Get content

@blueprint.route('/<int:upload_id>/content', methods=['HEAD'])
@scoped(scopes.READ_UPLOAD)
def check_upload_content_exists(upload_id: int) -> Response:
    """
    Verify that upload content exists.

    Returns an ``ETag`` header with the current source package checksum.
    """
    data, status_code, headers = upload.check_upload_content_exists(upload_id)
    response = _update_headers(jsonify(data), headers)
    response.status_code = status_code
    return response


@blueprint.route('/<int:upload_id>/content', methods=['GET'])
@scoped(scopes.READ_UPLOAD)
def get_upload_content(upload_id: int) -> Response:
    """
    Get the upload content as a compressed tarball.

    Returns a stream with mimetype ``application/tar+gzip``, and an ``ETag``
    header with the current source package checksum.
    """
    logger.debug('Request for upload content: %s (%s)',
                 upload_id, type(upload_id))
    # Note: status_code is not used
    data, _, headers = upload.get_upload_content(upload_id)
    response = send_file(data, mimetype="application/tar+gzip")
    response.set_etag(headers.get('ETag'))
    return response

@blueprint.route('/<int:upload_id>/<path:public_file_path>/content',
                 methods=['HEAD'])
@scoped(scopes.READ_UPLOAD)
def check_file_exists(upload_id: int, public_file_path: str) -> Response:
    """
    Verify specified file exists.

    Returns an ``ETag`` header with the current source file checksum.
    """
    data, status_code, headers = \
        upload.check_upload_file_content_exists(upload_id, public_file_path)

    response = _update_headers(jsonify(data), headers)
    response.status_code = status_code
    return response


@blueprint.route('/<int:upload_id>/<path:public_file_path>/content', methods=['GET'])
@scoped(scopes.READ_UPLOAD)
def get_file_content(upload_id: int, public_file_path: str) -> Response:
    """
    Return content of specified file.

    :param upload_id:
    :param public_file_path:
    :return: File content.
    """
    # Note: status_code not used
    data, _, headers = \
        upload.get_upload_file_content(upload_id, public_file_path)
    response = send_file(data, mimetype="application/*")
    response.set_etag(headers.get('ETag'))
    return response


# Get logs

@blueprint.route('/<int:upload_id>/log', methods=['HEAD'])
@scoped(scopes.READ_UPLOAD_LOGS)
def check_upload_source_log_exists(upload_id: int) -> Response:
    """
    Check that upload source log exists.

    Parameters
    ----------
    upload_id: int

    Returns
    -------
    Returns an ``ETag`` header with the current source package checksum.

    """
    data, status_code, headers = \
        upload.check_upload_source_log_exists(upload_id)
    response = _update_headers(jsonify(data), headers)
    response.status_code = status_code
    return response


@blueprint.route('/<int:upload_id>/log', methods=['GET'])
@scoped(scopes.READ_UPLOAD_LOGS)
def get_upload_source_log(upload_id: int) -> Response:
    """
    Get upload workspace log.

    Get the upload source log for specified upload workspace. This provides details of all
    upload/deletion/errors/warnings for specified workspace.

    Parameters
    ----------
    upload_id : int

    Returns
    -------
    The source.log for specified upload workspace.

    """
    # Note: status_code not used
    data, _, headers = upload.get_upload_source_log(upload_id)
    response = send_file(data, mimetype="application/tar+gzip")
    response.set_etag(headers.get('ETag'))
    return response


@blueprint.route('/log', methods=['HEAD'])
@scoped(scopes.READ_UPLOAD_SERVICE_LOGS)
def check_upload_service_log_exists() -> Response:
    """
    Check that upload source log exists.

    Returns
    -------
    Returns an ``ETag`` header with the current source package checksum.

    """
    data, status_code, headers = upload.check_upload_service_log_exists()
    response = _update_headers(jsonify(data), headers)
    response.status_code = status_code
    return response


@blueprint.route('/log', methods=['GET'])
@scoped(scopes.READ_UPLOAD_SERVICE_LOGS)
def get_upload_service_log() -> Response:
    """
    Get upload file manager service log.

    Return the top level file manager service log that records high-level
    events/requests along with important errors/warnings.

    Does not include etails for a specific upload workspace.

    Returns
    -------
    The log file for upload file manager service.

    """
    # Note: status_code not used
    data, _, headers = upload.get_upload_service_log()
    response = send_file(data, mimetype="application/tar+gzip")
    response.set_etag(headers.get('ETag'))
    return response

# Exception handling


@blueprint.errorhandler(NotFound)
@blueprint.errorhandler(InternalServerError)
@blueprint.errorhandler(Forbidden)
@blueprint.errorhandler(Unauthorized)
@blueprint.errorhandler(BadRequest)
@blueprint.errorhandler(NotImplementedError)
def handle_exception(error: HTTPException) -> Response:
    """
    JSON-ify the error response.

    This works just like the handlers in zero.routes.ui, but instead of
    rendering a template we are JSON-ifying the response. Note that we are
    registering the same error handler for several different exceptions, since
    we aren't doing anything that is specific to a particular exception.
    """
    content = jsonify({'reason': error.description})

    # Each Werkzeug HTTP exception has a class attribute called ``code``; we
    # can use that to set the status code on the response.
    response = make_response(content, error.code)
    return response


def _update_headers(response: Response, headers: Dict[str, Any]) -> Response:
    if 'Content-Length' in response.headers:
        response.headers.remove('Content-Length')
    for key, value in headers.items():
        response.headers.add(key, value)
    return response<|MERGE_RESOLUTION|>--- conflicted
+++ resolved
@@ -1,12 +1,8 @@
 """Provides routes for the external API."""
 
-
-<<<<<<< HEAD
-from typing import Optional, Union, Any
+from typing import Optional, Union, Any, Dict
 import json
-=======
-from typing import Dict, Any
->>>>>>> 19a3ef52
+
 from flask.json import jsonify
 from flask import Blueprint, render_template, redirect, request, url_for, \
     Response, make_response, send_file
