"""Handles all upload-related requests."""

from base64 import b64encode
from hashlib import md5
from typing import Tuple, Optional
from datetime import datetime
import json
import logging
import os.path
from hashlib import md5
from base64 import urlsafe_b64encode
import io
from pytz import UTC


from werkzeug.exceptions import NotFound, BadRequest, InternalServerError, \
    NotImplemented, SecurityError, Forbidden

from werkzeug.datastructures import FileStorage
from flask.json import jsonify

from arxiv import status
from arxiv.users import domain as auth_domain
from arxiv.base.globals import get_application_config

import filemanager
from filemanager.shared import url_for

from filemanager.domain import Upload
from filemanager.services import uploads
from filemanager.process.upload import Upload as UploadWorkspace
from filemanager.arxiv.file import File

# Temporary logging at service level - just to get something in place to build on

logging.basicConfig(level=logging.DEBUG)

logger = logging.getLogger(__name__)


def _get_service_logs_directory() -> str:
    """
    Return path to service logs directory.

    Returns
    -------
    Directory where service logs are to be stored.

    """
    config = get_application_config()
    return config.get('UPLOAD_SERVICE_LOG_DIRECTORY', '')


service_log_path = os.path.join(_get_service_logs_directory(), 'upload.log')

file_handler = logging.FileHandler(service_log_path, 'a')

# Default arXiv log format.
# fmt = ("application %(asctime)s - %(name)s - %(requestid)s"
#          " - [arxiv:%(paperid)s] - %(levelname)s: \"%(message)s\"")
datefmt = '%d/%b/%Y:%H:%M:%S %z'  # Used to format asctime.
formatter = logging.Formatter('%(asctime)s %(message)s', '%d/%b/%Y:%H:%M:%S %z')
file_handler.setFormatter(formatter)
logger.handlers = []
logger.addHandler(file_handler)
logger.setLevel(logging.DEBUG)
logger.propagate = False

# End logging configuration

# exceptions
UPLOAD_MISSING_FILE = 'missing file/archive payload'
UPLOAD_MISSING_FILENAME = 'file argument missing filename or file not selected'
# UPLOAD_FILE_EMPTY = {'file payload is zero length'}

UPLOAD_NOT_FOUND = 'upload workspace not found'
UPLOAD_DB_ERROR = 'unable to create/insert new upload workspace into database'
UPLOAD_DB_CONNECT_ERROR = "There was a problem connecting to database."
UPLOAD_IO_ERROR = 'encountered an IOError'
UPLOAD_UNKNOWN_ERROR = 'unknown error'
UPLOAD_DELETED_FILE = 'deleted file'
UPLOAD_DELETED_WORKSPACE = 'deleted workspace'
UPLOAD_FILE_NOT_FOUND = 'file not found'
UPLOAD_DELETED_ALL_FILES = 'deleted all files'
UPLOAD_WORKSPACE_NOT_FOUND = 'workspace not found'
UPLOAD_LOCKED_WORKSPACE = 'locked workspace'
UPLOAD_UNLOCKED_WORKSPACE = 'unlocked workspace'
UPLOAD_RELEASED_WORKSPACE = 'released workspace'
UPLOAD_UNRELEASED_WORKSPACE = 'unreleased workspace'

UPLOAD_NOT_ACTIVE = 'upload workspace is not active.'
UPLOAD_WORKSPACE_LOCKED = 'upload workspace is locked.'

UPLOAD_WORKSPACE_ALREADY_DELETED = 'Request failed. Workspace has been deleted.'

# upload status codes
# INVALID_UPLOAD_ID = {'reason': 'invalid upload identifier'}
# MISSING_UPLOAD_ID = {'reason': 'missing upload id'}

# Indicate requests that have not been implemented yet.
REQUEST_NOT_IMPLEMENTED = {'request not implemented'}

# upload status
NO_SUCH_THING = {'reason': 'there is no upload'}
THING_WONT_COME = {'reason': 'could not get the upload'}

ERROR_RETRIEVING_UPLOAD = 'upload not found'
# UPLOAD_DOESNT_EXIST = {'upload does not exist'}
CANT_CREATE_UPLOAD = 'could not create the upload'  #
CANT_UPLOAD_FILE = 'could not upload file'
CANT_DELETE_FILE = 'could not delete file'
CANT_DELETE_ALL_FILES = 'could not delete all files'
CANT_RELEASE_WORKSPACE = 'could not release workspace'
CANT_UNRELEASE_WORKSPACE = 'could not unrelease workspace'

ACCEPTED = {'reason': 'upload in progress'}

MISSING_NAME = {'an upload needs a name'}

SOME_ERROR = {'Need to define and assign better error'}

Response = Tuple[Optional[dict], int, dict]


def delete_workspace(upload_id: int) -> Response:
    """
    Delete workspace.

    Parameters
    ----------
    upload_id : int
        The unique identifier for the upload workspace.

    Returns
    -------
    dict
        Complete summary of upload processing.
    int
        An HTTP status code.
    dict
        Some extra headers to add to the response.

    """
    logger.info('%s: Deleting upload workspace.', upload_id)

    # Need to add several checks here

    # At this point I believe we know that caller is authorized to delete the
    # workspace. This is checked at the routes level.

    # Does workspace exist? Has it already been deleted? Generate 400:NotFound error.
    # Do we care is workspace is ACTIVE state? And not released? NO. But log it...
    # Do we want to stash source.log somewhere?
    # Do we care if workspace was modified recently...NO. Log it

    try:
        # Make sure we have an existing upload workspace to work with
        upload_db_data: Optional[Upload] = uploads.retrieve(upload_id)

        if upload_db_data is None:
            # invalid workspace identifier
            # Note: DB entry will exist for workspace that has already been
            #       deleted
            raise NotFound(UPLOAD_NOT_FOUND)
        else:

            # Actually remove entire workspace directory structure. Log
            # everything to global log since source log is being removed!

            # Initiate workspace deletion

            # Update database (but keep around) for historical reference. Does not
            # consume very much space. What about source log?
            # Create Upload object
            if upload_db_data.state == Upload.DELETED:
                logger.info("%s: Workspace has already been deleted:"
                            "current state is '%s'", upload_id, upload_db_data.state)
                raise NotFound(UPLOAD_WORKSPACE_NOT_FOUND)

            upload_workspace = UploadWorkspace(upload_id)

            # Call routine that will do the actual work
            upload_workspace.remove_workspace()

            # update database
            if upload_db_data.state != Upload.RELEASED:
                logger.info("%s: Workspace currently in '%s' state.",
                            upload_id, upload_db_data.state)

            upload_db_data.state = Upload.DELETED

            # Store in DB
            uploads.update(upload_db_data)

    except IOError:
        logger.error("%s: Delete workspace request failed ", upload_id)
        raise InternalServerError(CANT_DELETE_FILE)
    except NotFound as nf:
        logger.info("%s: Delete Workspace: '%s'", upload_id, nf)
        raise
    except Exception as ue:
        logger.info("Unknown error in delete workspace. "
                    " Add except clauses for '%s'. DO IT NOW!", ue)
        raise InternalServerError(UPLOAD_UNKNOWN_ERROR)

    # API doesn't provide for returning errors resulting from delete.
    # 401-unautorized and 403-forbidden are handled at routes level.
    # Add 400 response to openapi.yaml

    response_data = {'reason': UPLOAD_DELETED_WORKSPACE}  # Get rid of pylint error
    status_code = status.HTTP_200_OK
    return response_data, status_code, {}


def client_delete_file(upload_id: str, public_file_path: str) -> Response:
    """Delete a single file.

    This request is being received from API so we need to be extra careful.

    Parameters
    ----------
    upload_id : int
        The unique identifier for the upload_db_data in question.
    public_file_path: str
        relative path of file to be deleted.

    Returns
    -------
    dict
        Complete summary of upload processing.
    int
        An HTTP status code.
    dict
        Some extra headers to add to the response.

    """
    logger.info("%s: Delete file '%s'.", upload_id, public_file_path)

    try:
        # Make sure we have an upload_db_data to work with
        upload_db_data: Optional[Upload] = uploads.retrieve(upload_id)

        if upload_db_data is None:
            # Invalid workspace identifier
            raise NotFound(UPLOAD_NOT_FOUND)
        elif upload_db_data.state != Upload.ACTIVE:
            # Do we log anything for these requests
            raise Forbidden(UPLOAD_NOT_ACTIVE)
        elif upload_db_data.lock == Upload.LOCKED:
            raise Forbidden(UPLOAD_WORKSPACE_LOCKED)
        else:

            # Create Upload object
            upload_workspace = UploadWorkspace(upload_id)

            # Call routine that will do the actual work
            upload_workspace.client_remove_file(public_file_path)

    except IOError:
        logger.error("%s: Delete file request failed ",
                     upload_db_data.upload_id)
        raise InternalServerError(CANT_DELETE_FILE)
    except NotFound as nf:
        logger.info("%s: DeleteFile: %s", upload_id, nf)
        raise nf
    except SecurityError as secerr:
        logger.info("%s: %s", upload_id, secerr.description)
        # TODO: Should this be BadRequest or NotFound. I'm leaning towards
        # NotFound in order to provide as little feedback as posible to client.
        raise NotFound(UPLOAD_FILE_NOT_FOUND)
    except Forbidden as forb:
        logger.info("%s: Delete file forbidden: %s.", upload_id, forb)
        raise forb
    except Exception as ue:
        logger.info("Unknown error in delete file. "
                    " Add except clauses for '%s'. DO IT NOW!", ue)
        raise InternalServerError(UPLOAD_UNKNOWN_ERROR)

    response_data = _status_data(upload_db_data, upload_workspace)
    response_data.update({
        'reason': UPLOAD_DELETED_FILE,
        'checksum': upload_workspace.content_checksum()
    })  # Get rid of pylint errorT
    return response_data, status.HTTP_200_OK, {}


def client_delete_all_files(upload_id: str) -> Response:
    """
    Delete all files uploaded by client from specified workspace.

    This request is being received from API so we need to be extra careful.

    Parameters
    ----------
    upload_id : int
        The unique identifier for the upload_db_data in question.
    public_file_path: str
        relative path of file to be deleted.

    Returns
    -------
    dict
        Complete summary of upload processing.
    int
        An HTTP status code.
    dict
        Some extra headers to add to the response.

    """
    logger.info("%s: Deleting all uploaded files from this workspace.", upload_id)

    try:
        # Make sure we have an upload_db_data to work with
        upload_db_data: Optional[Upload] = uploads.retrieve(upload_id)

        if upload_db_data is None:
            # Invalid workspace identifier
            raise NotFound(UPLOAD_NOT_FOUND)
        elif upload_db_data.state != Upload.ACTIVE:
            # Do we log anything for these requests
            raise Forbidden(UPLOAD_NOT_ACTIVE)
        elif upload_db_data.lock == Upload.LOCKED:
            raise Forbidden(UPLOAD_WORKSPACE_LOCKED)
        else:

            # Create Upload object
            upload_workspace = UploadWorkspace(upload_id)

            upload_workspace.client_remove_all_files()


    except IOError:
        logger.error("%s: Delete all files request failed ", upload_db_data.upload_id)
        raise InternalServerError(CANT_DELETE_ALL_FILES)
    except NotFound as nf:
        logger.info("%s: DeleteAllFiles: '%s'", upload_id, nf)
        raise
    except Forbidden as forb:
        logger.info("%s: Upload failed: '%s'.", upload_id, forb)
        raise forb
    except Exception as ue:
        logger.info("Unknown error in delete all files. "
                    " Add except clauses for '%s'. DO IT NOW!", ue)
        raise InternalServerError(UPLOAD_UNKNOWN_ERROR)

    response_data = _status_data(upload_db_data, upload_workspace)
    response_data.update({
        'reason': UPLOAD_DELETED_ALL_FILES,
        'checksum': upload_workspace.content_checksum()
    })  # Get rid of pylint error
    return response_data, status.HTTP_200_OK, {}


def upload(upload_id: Optional[int], file: FileStorage, archive: str,
           user: auth_domain.User, ancillary: bool = False) -> Response:
    """
    Upload individual files or compressed archive into specified workspace.

    Unpack, sanitize, and add files to upload workspace.

    Parameters
    ----------
    upload_id : int
        The unique identifier for the upload_db_data in question.
    file : :class:`FileStorage`
        File archive to be processed.
    archive : str
        Archive submission is targeting. Oversize thresholds are curently
        specified at the archive level.
    ancillary : bool
        If ``True``, the file is to be treated as an ancillary file. This means
        (presently) that the file is stored in a special subdirectory within
        the source package.

    Returns
    -------
    dict
        Complete summary of upload processing.
    int
        An HTTP status code.
    dict
        Some extra headers to add to the response.
    """
    # TODO: Hook up async processing (celery/redis) - doesn't work now
    # TODO: Will likely delete this code if processing time is reasonable
    # print(f'Controller: Schedule upload_db_data task for {upload_id}')
    #
    # result = sanitize_upload.delay(upload_id, file)
    #
    # headers = {'Location': url_for('upload_api.upload_status',
    #                              task_id=result.task_id)}
    # return ACCEPTED, status.HTTP_202_ACCEPTED, headers
    # End delete

    # Check arguments for basic qualities like existing and such.

    # File argument is required to exist and have a name associated with it.
    # It is standard practice that if user fails to select file the filename is null.
    if file is None:
        # Crash and burn...not quite...do we need info about client?
        logger.error(f'Upload request is missing file/archive payload.')
        raise BadRequest(UPLOAD_MISSING_FILE)

    if file.filename == '':
        # Client needs to select file, or provide name to upload payload
        logger.error(f'Upload file is missing filename. File to upload may not be selected.')
        raise BadRequest(UPLOAD_MISSING_FILENAME)

    # What about archive argument.
    if archive is None:
        # TODO: Discussion about how to treat omission of archive argument.
        # Is this an HTTP exception? Oversize limits are configured per archive.
        # Or is this a warning/error returned in upload summary?
        #
        # Most submissions can get by with default size limitations so we'll add a warning
        # message for the upload (this will appear on upload page and get logged). This
        # warning will get generated in process/upload.py and not here.
        logger.error("Upload 'archive' not specified. Oversize calculation "
                     "will use default values.")

    # If this is a new upload then we need to create a workspace and add to database.
    if upload_id is None:
        try:
            logger.info("Create new workspace: Upload request: "
                        "file='%s' archive='%s'", file.filename, archive)
            user_id = user.user_id

            if archive is None:
                arch = ''
            else:
                arch = archive

            current_time = datetime.now(UTC)
            new_upload = Upload(owner_user_id=user_id, archive=arch,
                                created_datetime=current_time,
                                modified_datetime=current_time,
                                state=Upload.ACTIVE)
            # Store in DB
            uploads.store(new_upload)

            upload_id = new_upload.upload_id

        except IOError as e:
            logger.info("Error creating new workspace: %s", e)
            raise InternalServerError(f'{UPLOAD_IO_ERROR}: {e}')
        except (TypeError, ValueError) as dbe:
            logger.info("Error adding new workspace to database: '%s'.", dbe)
            raise InternalServerError(UPLOAD_DB_ERROR)
        except Exception as ue:
            logger.info("Unknown error in upload for new workspace. "
                        " Add except clauses for '%s'. DO IT NOW!", ue)
            raise InternalServerError(UPLOAD_UNKNOWN_ERROR)

    # At this point we expect upload to exist in system
    try:

        upload_db_data: Optional[Upload] = uploads.retrieve(upload_id)

        if upload_db_data is None:
            # Invalid workspace identifier
            raise NotFound(UPLOAD_NOT_FOUND)
        elif upload_db_data.state != Upload.ACTIVE:
            # Do we log anything for these requests
            logger.debug('Forbidden, workspace not active')
            raise Forbidden(UPLOAD_NOT_ACTIVE)
        elif upload_db_data.lock == Upload.LOCKED:
            logger.debug('Forbidden, workspace locked')
            raise Forbidden(UPLOAD_WORKSPACE_LOCKED)
        else:
            # Now handle upload package - process file or gzipped tar archive

            # NOTE: This will need to be migrated to task.py using Celery at
            #       some point in future. Depends in time it takes to process
            #       uploads.retrieve
            logger.info("%s: Upload files to existing "
                        "workspace: file='%s'", upload_db_data.upload_id, file.filename)

            # Keep track of how long processing upload_db_data takes
            start_datetime = datetime.now(UTC)

            # Create Upload object
            upload_workspace = UploadWorkspace(upload_id)

            # Process upload_db_data
            upload_workspace.process_upload(file, ancillary=ancillary)

            completion_datetime = datetime.now(UTC)

            # Keep track of files processed (this included deleted files)
            file_list = upload_workspace.create_file_upload_summary()

            # Determine readiness state of upload content
            upload_status = Upload.READY

            if upload_workspace.has_errors():
                upload_status = Upload.ERRORS
            elif upload_workspace.has_warnings():
                upload_status = Upload.READY_WITH_WARNINGS

            # Create combine list of errors and warnings
            # TODO: Should I do this in Upload package?? Likely...
            all_errors_and_warnings = []

            for warn in upload_workspace.get_warnings():
                public_filepath, warning_message = warn
                all_errors_and_warnings.append(['warn', public_filepath, warning_message])

            for error in upload_workspace.get_errors():
                public_filepath, warning_message = error
                # TODO: errors renamed fatal. Need to review 'errors' as to whether they are 'fatal'
                all_errors_and_warnings.append(['fatal', public_filepath, warning_message])

            # Prepare upload_db_data details (DB). I'm assuming that in memory Redis
            # is not sufficient for results that may be needed in the distant future.
            # errors_and_warnings = upload_workspace.get_errors() + upload_workspace.get_warnings()
            errors_and_warnings = all_errors_and_warnings
            upload_db_data.lastupload_logs = json.dumps(errors_and_warnings)
            upload_db_data.lastupload_start_datetime = start_datetime
            upload_db_data.lastupload_completion_datetime = completion_datetime
            upload_db_data.lastupload_file_summary = json.dumps(file_list)
            upload_db_data.lastupload_upload_status = upload_status
            upload_db_data.state = Upload.ACTIVE

            # Store in DB
            uploads.update(upload_db_data)

            logger.info("%s: Processed upload. "
                        "Saved to DB. Preparing upload summary.", upload_db_data.upload_id)

            # Do we want affirmative log messages after processing each request
            # or maybe just report errors like:
            #    logger.info(f"{upload_db_data.upload_id}: Finished processing ...")

            # Upload action itself has very simple response
            headers = {'Location': url_for('upload_api.upload_files',
                                           upload_id=upload_db_data.upload_id)}

            status_code = status.HTTP_201_CREATED

            response_data = _status_data(upload_db_data, upload_workspace)
            logger.info("%s: Generating upload summary.",
                        upload_db_data.upload_id)
            return response_data, status_code, headers

    except IOError as e:
        logger.error("%s: File upload_db_data request failed "
                     "for file='%s'", upload_db_data.upload_id, file.filename)
        raise InternalServerError(f'{UPLOAD_IO_ERROR}: {e}') from e
    except (TypeError, ValueError) as dbe:
        logger.info("Error updating database: '%s'", dbe)
        raise InternalServerError(UPLOAD_DB_ERROR)
    except BadRequest as breq:
        logger.info("%s: '%s'.", upload_id, breq)
        raise
    except NotFound as nfdb:
        logger.info("%s: Upload: '{nfdb}'.", upload_id)
        raise nfdb
    except Forbidden as forb:
        logger.info("%s: Upload failed: '{forb}'.", upload_id)
        raise forb
    except Exception as ue:
        logger.info("Unknown error with existing workspace."
                    " Add except clauses for '%s'. DO IT NOW!", ue)
        raise InternalServerError(UPLOAD_UNKNOWN_ERROR)

    return None

def upload_summary(upload_id: int) -> Response:
    """
    Provide summary of important upload workspace details.

    Parameters
    ----------
    upload_id : int
        The unique identifier for upload workspace.

    Returns
    -------
    dict
        Detailed information about the upload_db_data.

        logs - Errors and Warnings
        files - list of file details


    int
        An HTTP status code.
    dict
        Some extra headers to add to the response.
    """
    try:
        # Make sure we have an upload_db_data to work with
        upload_db_data: Optional[Upload] = uploads.retrieve(upload_id)

        if upload_db_data is None:
            status_code = status.HTTP_404_NOT_FOUND
            response_data = UPLOAD_NOT_FOUND
            raise NotFound(UPLOAD_NOT_FOUND)
        else:
            logger.info("%s: Upload summary request.", upload_db_data.upload_id)

            # Create Upload object
            upload_workspace = UploadWorkspace(upload_id)
            file_list = upload_workspace.create_file_list()

            details_list = []
            for fileObj in file_list:
                file_details = {
                    'name': fileObj.name,
                    'public_filepath': fileObj.public_filepath,
                    'size': fileObj.size,
                    'type': fileObj.type_string,
                    'modified_datetime': fileObj.modified_datetime
                }
                if not fileObj.removed:
                    details_list.append(file_details)

            status_code = status.HTTP_200_OK
            response_data = _status_data(upload_db_data, upload_workspace)
            response_data.update({'files': details_list, 'errors': []})
            logger.info("%s: Upload summary request.",
                        upload_db_data.upload_id)

    except IOError:
        # response_data = ERROR_RETRIEVING_UPLOAD
        # status_code = status.HTTP_500_INTERNAL_SERVER_ERROR
        raise InternalServerError(ERROR_RETRIEVING_UPLOAD)
    except (TypeError, ValueError):
        logger.info("Error updating database.")
        raise InternalServerError(UPLOAD_DB_ERROR)
    except NotFound as nf:
        logger.info("%s: UploadSummary: '%s'", upload_id, nf)
        raise
    except Exception as ue:
        logger.info("Unknown error with existing workspace."
                    " Add except clauses for '%s'. DO IT NOW!", ue)
        raise InternalServerError(UPLOAD_UNKNOWN_ERROR)

    return response_data, status_code, {}


# TODO: How do we keep submitter from updating workspace while admin
# TODO: is working on it? These locks currently mean no changes are allowed.
# TODO: Is there another flavor of lock? Administrative lock? Or do admin
# TODO: and submitter coordinate on changes to upload workspace.

def upload_lock(upload_id: int) -> Response:
    """
    Lock upload workspace.

    Prohibit all client operations on upload workspace.

    Lock may indicate process is using workspace content that otherwise
    might produce unknown results if workspace is updated during this process.
    Compile and publish are examples.

    Admins will be able to unlock upload workspace.

    Parameters
    ----------
    upload_id : int
        The unique identifier for upload workspace.

    Returns
    -------
    Standard Response tuple containing response content, HTTP status, and HTTP headers.

    """
    logger.info("%s: Lock upload workspace.", upload_id)

    try:
        # Make sure we have an upload_db_data to work with
        upload_db_data: Optional[Upload] = uploads.retrieve(upload_id)

        if upload_db_data is None:
            # Invalid workspace identifier
            raise NotFound(UPLOAD_NOT_FOUND)
        else:

            # Lock upload workspace
            # update database
            if upload_db_data.lock == Upload.LOCKED:
                logger.info("%s: Lock: Workspace is already locked.", upload_id)
            else:
                upload_db_data.lock = Upload.LOCKED

                # Store in DB
                uploads.update(upload_db_data)

            response_data = {'reason': UPLOAD_LOCKED_WORKSPACE}  # Get rid of pylint error
            status_code = status.HTTP_200_OK

    except IOError:
        logger.error("%s: Lock workspace request failed ", upload_db_data.upload_id)
        raise InternalServerError(CANT_DELETE_FILE)
    except NotFound as nf:
        logger.info("%s: Lock: %s", upload_id, nf)
        raise
    except Exception as ue:
        logger.info("Unknown error lock workspace. "
                    " Add except clauses for '%s'. DO IT NOW!", ue)
        raise InternalServerError(UPLOAD_UNKNOWN_ERROR)

    return response_data, status_code, {}


def upload_unlock(upload_id: int) -> Response:
    """
    Unlock upload workspace.

    Parameters
    ----------
    upload_id : int
        The unique identifier for upload workspace.

    Returns
    -------
    Standard Response tuple containing response content, HTTP status, and HTTP headers.

    """
    # response_data = ERROR_REQUEST_NOT_IMPLEMENTED
    # status_code = status.HTTP_500_INTERNAL_SERVER_ERROR
    logger.info("%s: Unlock upload workspace.", upload_id)

    try:
        # Make sure we have an upload_db_data to work with
        upload_db_data: Optional[Upload] = uploads.retrieve(upload_id)

        if upload_db_data is None:
            # Invalid workspace identifier
            raise NotFound(UPLOAD_NOT_FOUND)
        else:

            # Lock upload workspace
            # update database
            if upload_db_data.lock == Upload.UNLOCKED:
                logger.info("%s: Unlock: Workspace is already unlocked.", upload_id)
            else:
                upload_db_data.lock = Upload.UNLOCKED

                # Store in DB
                uploads.update(upload_db_data)

            response_data = {'reason': UPLOAD_UNLOCKED_WORKSPACE}  # Get rid of pylint error
            status_code = status.HTTP_200_OK

    except IOError:
        logger.error("%s: Unlock workspace request failed ", upload_db_data.upload_id)
        raise InternalServerError(CANT_DELETE_FILE)
    except NotFound as nf:
        logger.info("%s: Unlock workspace: %s", upload_id, nf)
        raise
    except Exception as ue:
        logger.info("Unknown error in unlock workspace. "
                    " Add except clauses for '%s'. DO IT NOW!", ue)
        raise InternalServerError(UPLOAD_UNKNOWN_ERROR)

    return response_data, status_code, {}


def upload_release(upload_id: int) -> Response:
    """
    Release inidcates owner is done with upload workspace.

    System will schedule to remove files.

    Parameters
    ----------
    upload_id : int
        The unique identifier for upload workspace.

    Returns
    -------
    dict
           Detailed information about the upload_db_data.

           logs - Errors and Warnings
           files - list of file details


       int
           An HTTP status code.
       dict
           Some extra headers to add to the response.

    """
    # Again, as with delete workspace, authentication, authorization, and
    # existence of workspace is verified in route level

    # Expect workspace to be in ACTIVE state.

    try:
        # Make sure we have an upload_db_data to work with
        upload_db_data: Optional[Upload] = uploads.retrieve(upload_id)

        if upload_db_data is None:
            # Invalid workspace identifier
            raise NotFound(UPLOAD_NOT_FOUND)
        else:

            # Release upload workspace
            # update database

            if upload_db_data.state == Upload.RELEASED:
                logger.info("%s: Release: Workspace has already been released.", upload_id)
                response_data = {'reason': UPLOAD_RELEASED_WORKSPACE}  # Should this be an error?
                status_code = status.HTTP_200_OK
            elif upload_db_data.state == Upload.DELETED:
                logger.info("%s: Release failed: Workspace has been deleted.", upload_id)
                # response_data = {'reason': UPLOAD_WORKSPACE_ALREADY_DELETED}
                # status_code = status.HTTP_200_OK
                raise NotFound(UPLOAD_WORKSPACE_ALREADY_DELETED)
            elif upload_db_data.state == Upload.ACTIVE:
                logger.info("%s: Release upload workspace.", upload_id)

                upload_db_data.state = Upload.RELEASED

                # Store in DB
                uploads.update(upload_db_data)

                response_data = {'reason': UPLOAD_RELEASED_WORKSPACE}  # Get rid of pylint error
                status_code = status.HTTP_200_OK

    except IOError:
        logger.error("%s: Release workspace request failed.", upload_db_data.upload_id)
        raise InternalServerError(CANT_RELEASE_WORKSPACE)
    except NotFound as nf:
        logger.info(f"%s: Release workspace: %s", upload_id, nf)
        raise
    except Exception as ue:
        logger.info("Unknown error in release workspace. "
                    " Add except clauses for '%s'. DO IT NOW!", ue)
        raise InternalServerError(UPLOAD_UNKNOWN_ERROR)

    return response_data, status_code, {}


def upload_unrelease(upload_id: int) -> Response:
    """
    Unrelease returns released workspace to active state.

    Reverses previous request to release workspace.

    Note that unrelease request does NOT restore workspace that has
    already been removed from filesystem.

    Parameters
    ----------
    upload_id : int
        The unique identifier for upload workspace.

    Returns
    -------
    dict
           Detailed information about the upload_db_data.

           logs - Errors and Warnings
           files - list of file details


       int
           An HTTP status code.
       dict
           Some extra headers to add to the response.

    """
    # Again, as with delete workspace, authentication, authorization, and
    # existence of workspace is verified in route level

    # Expect workspace to be in RELEASED state.

    logger.info("%s: Unrelease upload workspace.", upload_id)

    try:
        # Make sure we have an upload_db_data to work with
        upload_db_data: Optional[Upload] = uploads.retrieve(upload_id)

        if upload_db_data is None:
            # Invalid workspace identifier
            raise NotFound(UPLOAD_NOT_FOUND)
        else:

            # Unrelease upload workspace
            # update database
            if upload_db_data.state == Upload.DELETED:
                # logger.info(f"{upload_id}: Unrelease Failed: Workspace has been deleted.")
                # response_data = {'reason': UPLOAD_WORKSPACE_ALREADY_DELETED}
                # tatus_code = status.HTTP_200_OK
                raise NotFound(UPLOAD_WORKSPACE_ALREADY_DELETED)
            elif upload_db_data.state == Upload.ACTIVE:
                logger.info("%s: Unrelease: Workspace is already active.", upload_id)
                response_data = {'reason': UPLOAD_UNRELEASED_WORKSPACE}  # Should this be an error?
                status_code = status.HTTP_200_OK
            elif upload_db_data.state == Upload.RELEASED:
                logger.info("%s: Unrelease upload workspace.", upload_id)

                upload_db_data.state = Upload.ACTIVE

                # Store in DB
                uploads.update(upload_db_data)

                response_data = {'reason': UPLOAD_UNRELEASED_WORKSPACE}
                status_code = status.HTTP_200_OK

    except IOError:
        logger.error("%s: Unrelease workspace request failed.", upload_db_data.upload_id)
        raise InternalServerError(CANT_DELETE_FILE)
    except NotFound as nf:
        logger.info("%s: Unrelease workspace: '%s'", upload_id, nf)
        raise
    except Exception as ue:
        logger.info("Unknown error in unrelease workspace. "
                    " Add except clauses for '%s'. DO IT NOW!", ue)
        raise InternalServerError(UPLOAD_UNKNOWN_ERROR)

    return response_data, status_code, {}


# Content download controllers

def check_upload_content_exists(upload_id: int) -> Response:
    """
    Verify that the package content exists/is available.

    Parameters
    ----------
    upload_id : int
        The unique identifier for upload workspace.

    Returns
    -------
    Standard Response tuple containing response content, HTTP status, and HTTP headers.

    """
    try:
        upload_db_data: Optional[Upload] = uploads.retrieve(upload_id)
    except IOError:
        logger.error("%s: ContentExistsCheck: There was a problem connecting to database.",
                     upload_db_data.upload_id)
        raise InternalServerError(UPLOAD_DB_CONNECT_ERROR)

    if upload_db_data is None:
        raise NotFound(UPLOAD_NOT_FOUND)

    logger.info("%s: Upload content summary request.", upload_id)
    upload_workspace = UploadWorkspace(upload_id)

    # This will potentially build content package if it does not exist
    checksum = upload_workspace.content_checksum()
    modified = ''
    size = 0

    # Double check package exists
    if upload_workspace.content_package_exists:
        modified = upload_workspace.content_package_modified
        size = upload_workspace.content_package_size
        return {}, status.HTTP_200_OK, {'ETag': checksum,
                                        'Content-Length': size,
                                        'Last-Modified': modified
                                        }

    return {}, status.HTTP_200_OK, {'ETag': checksum}


def get_upload_content(upload_id: int) -> Response:
    """
    Package up files for downloading as a compressed gzipped tar file.

    Parameters
    ----------
    upload_id : int
        The unique identifier for upload workspace.

    Returns
    -------
    Standard Response tuple containing compressed content, HTTP status, and HTTP headers.

    """
    try:
        upload_db_data: Optional[Upload] = uploads.retrieve(upload_id)
    except IOError:
        logger.error("%s: ContentDownload: There was a problem connecting to database.",
                     upload_db_data.upload_id)
        raise InternalServerError(UPLOAD_DB_CONNECT_ERROR)

    if upload_db_data is None:
        raise NotFound(UPLOAD_NOT_FOUND)
    upload_workspace = UploadWorkspace(upload_id)
    checksum = upload_workspace.content_checksum()
    filepointer = upload_workspace.get_content()
    headers = {
        "Content-disposition": f"filename={filepointer.name}",
        'ETag': checksum
    }
    return filepointer, status.HTTP_200_OK, headers


def check_upload_file_content_exists(upload_id: int, public_file_path: str) -> Response:
    """
    Verify that the specified content file exists/is available.

    Parameters
    ----------
    upload_id : int
        The unique identifier for upload workspace.
    public_file_path: str
        relative path of file to be checked.

    Returns
    -------
    Standard Response tuple containing content, HTTP status, and HTTP headers.

    """
    try:
        upload_db_data: Optional[Upload] = uploads.retrieve(upload_id)
    except IOError:
        logger.error("%s: ContentFileExistsCheck: There was a problem connecting to database.",
                     upload_db_data.upload_id)
        raise InternalServerError(UPLOAD_DB_CONNECT_ERROR)

    if upload_db_data is None:
        raise NotFound(UPLOAD_NOT_FOUND)

    logger.info("%s: Upload content file exissts request.", upload_id)

    try:

        upload_workspace = UploadWorkspace(upload_id)

        # file exists
        if upload_workspace.content_file_exists(public_file_path):
            size = upload_workspace.content_file_size(public_file_path)
            modified = upload_workspace.content_file_last_modified(public_file_path)
            checksum = upload_workspace.content_file_checksum(public_file_path)
            return {}, status.HTTP_200_OK, {'ETag': checksum,
                                            'Content-Length': size,
                                            'Last-Modified': modified
                                            }

        raise NotFound(f"File '{public_file_path}' not found.")

    except IOError:
        logger.error("%s: Content file exists request failed ", upload_db_data.upload_id)
        raise InternalServerError(CANT_DELETE_FILE)
    except NotFound as nf:
        logger.info("%s: File not found: %s", upload_id, nf)
        raise nf
    except SecurityError as secerr:
        logger.info("%s: %s", upload_id, secerr.description)
        # TODO: Should this be BadRequest or NotFound. I'm leaning towards
        # NotFound in order to provide as little feedback as posible to client.
        raise NotFound(UPLOAD_FILE_NOT_FOUND)
    except Forbidden as forb:
        logger.info("%s: Operation forbidden: %s.", upload_id, forb)
        raise forb
    except Exception as ue:
        logger.info("Unknown error in content file exists operation. "
                    " Add except clauses for '%s'. DO IT NOW!", ue)
        raise InternalServerError(UPLOAD_UNKNOWN_ERROR)

    return {}, status.HTTP_200_OK, {'ETag': checksum}


def get_upload_file_content(upload_id: int, public_file_path: str) -> Response:
    """
    Get the source log associated with upload workspace.

    Parameters
    ----------
    upload_id : int
        The unique identifier for upload workspace.
    public_file_path: str
        relative path of file to be deleted.

    Returns
    -------
    dict
        Complete summary of upload processing.
    int
        An HTTP status code.
    dict
        Some extra headers to add to the response.

    """
    try:
        upload_db_data: Optional[Upload] = uploads.retrieve(upload_id)
    except IOError:
        logger.error("%s: ContentFileDownload: There was a problem connecting to database.",
                     upload_db_data.upload_id)
        raise InternalServerError(UPLOAD_DB_CONNECT_ERROR)

    if upload_db_data is None:
        raise NotFound(UPLOAD_NOT_FOUND)

    try:

        upload_workspace = UploadWorkspace(upload_id)

        # Returns path if file exists
        if upload_workspace.content_file_exists(public_file_path):
            size = upload_workspace.content_file_size(public_file_path)
            modified = upload_workspace.content_file_last_modified(public_file_path)
            checksum = upload_workspace.content_file_checksum(public_file_path)
            filepointer = upload_workspace.content_file_pointer(public_file_path)
            headers = {
                "Content-disposition": f"filename={filepointer.name}",
                'ETag': checksum,
                'Content-Length': size,
                'Last-Modified': modified
            }
        else:
            raise NotFound(f"File '{public_file_path}' not found.")

    except IOError:
        logger.error("%s: Delete file request failed ", upload_db_data.upload_id)
        raise InternalServerError(CANT_DELETE_FILE)
    except NotFound as nf:
        logger.info("%s: DeleteFile: %s", upload_id, nf)
        raise nf
    except SecurityError as secerr:
        logger.info("%s: %s", upload_id, secerr.description)
        # TODO: Should this be BadRequest or NotFound. I'm leaning towards
        # NotFound in order to provide as little feedback as posible to client.
        raise NotFound(UPLOAD_FILE_NOT_FOUND)
    except Forbidden as forb:
        logger.info("%s: Delete file forbidden: %s.", upload_id, forb)
        raise forb
    except Exception as ue:
        logger.info("Unknown error in delete file. "
                    " Add except clauses for '%s'. DO IT NOW!", ue)
        raise InternalServerError(UPLOAD_UNKNOWN_ERROR)

    return filepointer, status.HTTP_200_OK, headers


# Log controllers

def check_upload_source_log_exists(upload_id: int) -> Response:
    """
    Determine if source log associated with upload workspace exists.

    Parameters
    ----------
    upload_id : int
        The unique identifier for upload workspace.

    Returns
    -------
    Note: This routine currently retrieves the source log for active upload
    workspaces. Technically, the upload source log is available for a 'deleted'
    workspace, since we stash this away before we actually delete the workspace.
    The justification to save is because the upload source log contains useful
    information that the admins sometime desire after a submission has been
    published and the associated workspace deleted.
    """
    try:
        upload_db_data: Optional[Upload] = uploads.retrieve(upload_id)
    except IOError:
        logger.error("%s: SourceLogExistCheck: There was a problem connecting to database.",
                     upload_db_data.upload_id)
        raise InternalServerError(UPLOAD_DB_CONNECT_ERROR)

    if upload_db_data is None:
        raise NotFound(UPLOAD_NOT_FOUND)

    logger.info("%s: Test for source log.", upload_id)
    upload_workspace = UploadWorkspace(upload_id)

    checksum = upload_workspace.source_log_checksum
    size = upload_workspace.source_log_size
    modified = upload_workspace.source_log_last_modified

    return {}, status.HTTP_200_OK, {'ETag': checksum,
                                    'Content-Length': size,
                                    'Last-Modified': modified}


def get_upload_source_log(upload_id: int) -> Response:
    """
    Get upload workspace log.

    This log contains details of all actions/requests/warnings/errors/etc related
    to specified upload workspace.

    Parameters
    ----------
    upload_id : int
        The unique identifier for upload workspace.

    Returns
    -------
    Standard Response tuple containing content, HTTP status, and HTTP headers.
    """
    try:
        upload_db_data: Optional[Upload] = uploads.retrieve(upload_id)
    except IOError:
        logger.error("%s: GetSourceLog: There was a problem connecting to database.",
                     upload_db_data.upload_id)
        raise InternalServerError(UPLOAD_DB_CONNECT_ERROR)

    if upload_db_data is None:
        raise NotFound(UPLOAD_NOT_FOUND)

    upload_workspace = UploadWorkspace(upload_id)

    checksum = upload_workspace.source_log_checksum
    size = upload_workspace.source_log_size
    modified = upload_workspace.source_log_last_modified

    filepointer = upload_workspace.source_log_file_pointer()
    if filepointer:
        name = filepointer.name
    else:
        name = ""

    headers = {
        "Content-disposition": f"filename={name}",
        'ETag': checksum,
        'Content-Length': size,
        'Last-Modified': modified
    }
    return filepointer, status.HTTP_200_OK, headers


# Service log routine + support routine

def __checksum(filepath: str) -> str:
    """Return b64-encoded MD5 hash of file."""
    if os.path.exists(filepath):
        hash_md5 = md5()
        with open(filepath, "rb") as f:
            for chunk in iter(lambda: f.read(4096), b""):
                hash_md5.update(chunk)
        return urlsafe_b64encode(hash_md5.digest()).decode('utf-8')
    else:
        return ""


def __last_modified(filepath: str) -> str:
    """Return last modified time of file.

    Perameters
    ----------
    filepath : str
        Absolute file path.

    Returns
    -------
    Last modified date string for specified file.
    """
    return datetime.utcfromtimestamp(os.path.getmtime(filepath))

<<<<<<< HEAD
def __content_pointer(service_log_path: str) -> io.BytesIO:
=======

def __content_pointer(service_log_path : str) -> io.BytesIO:
>>>>>>> 2c32d2bb
    """Get a file-pointer for service log.

    Parameters
    ----------
    service_log_path : str
        Absolute path of file manager service log.

    Returns
    -------
    Standard Response tuple containing service log content, HTTP status,
    and HTTP headers.

    """
    return open(service_log_path, 'rb')


def check_upload_service_log_exists() -> Response:
    """
    Check whether service log exists.

    Note
    ----
    Service log should exist. Response includes size of log and last
    modified date which may be useful for inquiries where client does
    not desire to download entire log file.

    Returns
    -------
    Standard Response tuple containing content, HTTP status, and HTTP headers.
    """
    # Need path to upload.log which is currently stored at top level
    # of filemanager service.

    logger.info("%s: Check whether upload service log exists.")

    # service_log_path is global set during startup log init
    checksum = __checksum(service_log_path)
    size = os.path.getsize(service_log_path)
    modified = __last_modified(service_log_path)
    return {}, status.HTTP_200_OK, {'ETag': checksum,
                                    'Content-Length': size,
                                    'Last-Modified': modified
                                    }


def get_upload_service_log() -> Response:
    """
    Return the service-level file manager service log.

    The file manager service-wide log records high-level events and
    significant workspace events. Detailed file upload/file checks details
    will be recorded in workspace log.

    Returns
    -------
    Standard Response tuple containing content, HTTP status, and HTTP headers.
    """
    # service_log_path is global set during startup log init
    checksum = __checksum(service_log_path)
    size = os.path.getsize(service_log_path)
    modified = __last_modified(service_log_path)
    filepointer = __content_pointer(service_log_path)
    headers = {
        "Content-disposition": f"filename={filepointer.name}",
        'ETag': checksum,
        'Content-Length': size,
        'Last-Modified': modified
    }
    return filepointer, status.HTTP_200_OK, headers


def _status_data(upload_db_data: Upload,
                 upload_workspace: UploadWorkspace) -> dict:
    return {
        'upload_id': upload_db_data.upload_id,
        'upload_total_size': upload_workspace.total_upload_size,
        'created_datetime': upload_db_data.created_datetime,
        'modified_datetime': upload_db_data.modified_datetime,
        'start_datetime': upload_db_data.lastupload_start_datetime,
        'completion_datetime': upload_db_data.lastupload_completion_datetime,
        'files': json.loads(upload_db_data.lastupload_file_summary),
        'errors': json.loads(upload_db_data.lastupload_logs),
        'upload_status': upload_db_data.lastupload_upload_status,
        'workspace_state': upload_db_data.state,
        'lock_state': upload_db_data.lock,
        'source_format': upload_workspace.source_format,
        'checksum': upload_workspace.content_checksum()
    }<|MERGE_RESOLUTION|>--- conflicted
+++ resolved
@@ -1250,12 +1250,7 @@
     """
     return datetime.utcfromtimestamp(os.path.getmtime(filepath))
 
-<<<<<<< HEAD
 def __content_pointer(service_log_path: str) -> io.BytesIO:
-=======
-
-def __content_pointer(service_log_path : str) -> io.BytesIO:
->>>>>>> 2c32d2bb
     """Get a file-pointer for service log.
 
     Parameters
